// Copyright (C) 2019-2021, Ava Labs, Inc. All rights reserved.
// See the file LICENSE for licensing terms.

package chains

import (
	"crypto"
	"crypto/tls"
	"errors"
	"fmt"
	"sync"
	"time"

	"github.com/prometheus/client_golang/prometheus"

	"github.com/ava-labs/avalanchego/api/health"
	"github.com/ava-labs/avalanchego/api/keystore"
	"github.com/ava-labs/avalanchego/api/metrics"
	"github.com/ava-labs/avalanchego/api/server"
	"github.com/ava-labs/avalanchego/chains/atomic"
	"github.com/ava-labs/avalanchego/database/prefixdb"
	"github.com/ava-labs/avalanchego/ids"
	"github.com/ava-labs/avalanchego/message"
	"github.com/ava-labs/avalanchego/network"
	"github.com/ava-labs/avalanchego/snow"
	"github.com/ava-labs/avalanchego/snow/consensus/snowball"
	"github.com/ava-labs/avalanchego/snow/engine/avalanche/state"
	"github.com/ava-labs/avalanchego/snow/engine/avalanche/vertex"
	"github.com/ava-labs/avalanchego/snow/engine/common"
	"github.com/ava-labs/avalanchego/snow/engine/common/queue"
	"github.com/ava-labs/avalanchego/snow/engine/snowman/block"
	fastsyncer "github.com/ava-labs/avalanchego/snow/engine/snowman/fast_syncer"
	"github.com/ava-labs/avalanchego/snow/networking/router"
	"github.com/ava-labs/avalanchego/snow/networking/sender"
	"github.com/ava-labs/avalanchego/snow/networking/timeout"
	"github.com/ava-labs/avalanchego/snow/triggers"
	"github.com/ava-labs/avalanchego/snow/validators"
	"github.com/ava-labs/avalanchego/utils/constants"
	"github.com/ava-labs/avalanchego/utils/logging"
	"github.com/ava-labs/avalanchego/vms"
	"github.com/ava-labs/avalanchego/vms/metervm"
	"github.com/ava-labs/avalanchego/vms/proposervm"

	dbManager "github.com/ava-labs/avalanchego/database/manager"

	avcon "github.com/ava-labs/avalanchego/snow/consensus/avalanche"
	aveng "github.com/ava-labs/avalanchego/snow/engine/avalanche"
	avbootstrap "github.com/ava-labs/avalanchego/snow/engine/avalanche/bootstrap"
	avagetter "github.com/ava-labs/avalanchego/snow/engine/avalanche/getter"

	smcon "github.com/ava-labs/avalanchego/snow/consensus/snowman"
	smeng "github.com/ava-labs/avalanchego/snow/engine/snowman"
	smbootstrap "github.com/ava-labs/avalanchego/snow/engine/snowman/bootstrap"
	snowgetter "github.com/ava-labs/avalanchego/snow/engine/snowman/getter"
)

const defaultChannelSize = 1

var (
	errUnknownChainID = errors.New("unknown chain ID")
	errUnknownVMType  = errors.New("the vm should have type avalanche.DAGVM or snowman.ChainVM")

	_ Manager = &manager{}
)

// Manager manages the chains running on this node.
// It can:
//   * Create a chain
//   * Add a registrant. When a chain is created, each registrant calls
//     RegisterChain with the new chain as the argument.
//   * Manage the aliases of chains
type Manager interface {
	ids.Aliaser

	// Return the router this Manager is using to route consensus messages to chains
	Router() router.Router

	// Create a chain in the future
	CreateChain(ChainParameters)

	// Create a chain now
	ForceCreateChain(ChainParameters)

	// Add a registrant [r]. Every time a chain is
	// created, [r].RegisterChain([new chain]) is called.
	AddRegistrant(Registrant)

	// Given an alias, return the ID of the chain associated with that alias
	Lookup(string) (ids.ID, error)

	// Given an alias, return the ID of the VM associated with that alias
	LookupVM(string) (ids.ID, error)

	// Returns the ID of the subnet that is validating the provided chain
	SubnetID(chainID ids.ID) (ids.ID, error)

	// Returns true iff the chain with the given ID exists and is finished bootstrapping
	IsBootstrapped(ids.ID) bool

	Shutdown()
}

// ChainParameters defines the chain being created
type ChainParameters struct {
	ID          ids.ID   // The ID of the chain being created
	SubnetID    ids.ID   // ID of the subnet that validates this chain
	GenesisData []byte   // The genesis data of this chain's ledger
	VMAlias     string   // The ID of the vm this chain is running
	FxAliases   []string // The IDs of the feature extensions this chain is running

	CustomBeacons validators.Set // Should only be set if the default beacons can't be used.
}

type chain struct {
	Name    string
	Engine  common.Engine
	Handler *router.Handler
	Beacons validators.Set
}

// ChainConfig is configuration settings for the current execution.
// [Config] is the user-provided config blob for the chain.
// [Upgrade] is a chain-specific blob for coordinating upgrades.
type ChainConfig struct {
	Config  []byte
	Upgrade []byte
}

type ManagerConfig struct {
	StakingEnabled              bool            // True iff the network has staking enabled
	StakingCert                 tls.Certificate // needed to sign snowman++ blocks
	Log                         logging.Logger
	LogFactory                  logging.Factory
	VMManager                   vms.Manager // Manage mappings from vm ID --> vm
	DecisionEvents              *triggers.EventDispatcher
	ConsensusEvents             *triggers.EventDispatcher
	DBManager                   dbManager.Manager
	MsgCreator                  message.Creator    // message creator, shared with network
	Router                      router.Router      // Routes incoming messages to the appropriate chain
	Net                         network.Network    // Sends consensus messages to other validators
	ConsensusParams             avcon.Parameters   // The consensus parameters (alpha, beta, etc.) for new chains
	Validators                  validators.Manager // Validators validating on this chain
	NodeID                      ids.ShortID        // The ID of this node
	NetworkID                   uint32             // ID of the network this node is connected to
	Server                      *server.Server     // Handles HTTP API calls
	Keystore                    keystore.Keystore
	AtomicMemory                *atomic.Memory
	AVAXAssetID                 ids.ID
	XChainID                    ids.ID
	CriticalChains              ids.Set          // Chains that can't exit gracefully
	WhitelistedSubnets          ids.Set          // Subnets to validate
	TimeoutManager              *timeout.Manager // Manages request timeouts when sending messages to other validators
	Health                      health.Registerer
	RetryBootstrap              bool                    // Should Bootstrap be retried
	RetryBootstrapWarnFrequency int                     // Max number of times to retry bootstrap before warning the node operator
	SubnetConfigs               map[ids.ID]SubnetConfig // ID -> SubnetConfig
	ChainConfigs                map[string]ChainConfig  // alias -> ChainConfig
	// ShutdownNodeFunc allows the chain manager to issue a request to shutdown the node
	ShutdownNodeFunc func(exitCode int)
	MeterVMEnabled   bool // Should each VM be wrapped with a MeterVM
	Metrics          metrics.MultiGatherer

	AppGossipValidatorSize     int
	AppGossipNonValidatorSize  int
	GossipAcceptedFrontierSize int

	// Max Time to spend fetching a container and its
	// ancestors when responding to a GetAncestors
	BootstrapMaxTimeGetAncestors time.Duration
	// Max number of containers in an ancestors message sent by this node.
	BootstrapAncestorsMaxContainersSent int
	// This node will only consider the first [AncestorsMaxContainersReceived]
	// containers in an ancestors message it receives.
	BootstrapAncestorsMaxContainersReceived int

	ApricotPhase4Time            time.Time
	ApricotPhase4MinPChainHeight uint64

	// State sync
	StateSyncTestingBeacons []ids.ShortID
}

type manager struct {
	// Note: The string representation of a chain's ID is also considered to be an alias of the chain
	// That is, [chainID].String() is an alias for the chain, too
	ids.Aliaser
	ManagerConfig

	// Those notified when a chain is created
	registrants []Registrant

	unblocked     bool
	blockedChains []ChainParameters

	// Key: Subnet's ID
	// Value: Subnet description
	subnets map[ids.ID]Subnet

	chainsLock sync.Mutex
	// Key: Chain's ID
	// Value: The chain
	chains map[ids.ID]*router.Handler

	// snowman++ related interface to allow validators retrival
	validatorState validators.State
}

// New returns a new Manager
func New(config *ManagerConfig) Manager {
	return &manager{
		Aliaser:       ids.NewAliaser(),
		ManagerConfig: *config,
		subnets:       make(map[ids.ID]Subnet),
		chains:        make(map[ids.ID]*router.Handler),
	}
}

// Router that this chain manager is using to route consensus messages to chains
func (m *manager) Router() router.Router { return m.ManagerConfig.Router }

// Create a chain
func (m *manager) CreateChain(chain ChainParameters) {
	if !m.unblocked {
		m.blockedChains = append(m.blockedChains, chain)
	} else {
		m.ForceCreateChain(chain)
	}
}

// Create a chain, this is only called from the P-chain thread, except for
// creating the P-chain.
func (m *manager) ForceCreateChain(chainParams ChainParameters) {
	if m.StakingEnabled && chainParams.SubnetID != constants.PrimaryNetworkID && !m.WhitelistedSubnets.Contains(chainParams.SubnetID) {
		m.Log.Debug("Skipped creating non-whitelisted chain:\n"+
			"    ID: %s\n"+
			"    VMID:%s",
			chainParams.ID,
			chainParams.VMAlias,
		)
		return
	}
	// Assert that there isn't already a chain with an alias in [chain].Aliases
	// (Recall that the string representation of a chain's ID is also an alias
	//  for a chain)
	if alias, isRepeat := m.isChainWithAlias(chainParams.ID.String()); isRepeat {
		m.Log.Debug("there is already a chain with alias '%s'. Chain not created.",
			alias)
		return
	}
	m.Log.Info("creating chain:\n"+
		"    ID: %s\n"+
		"    VMID:%s",
		chainParams.ID,
		chainParams.VMAlias,
	)

	sb, exists := m.subnets[chainParams.SubnetID]
	if !exists {
		sb = newSubnet()
		m.subnets[chainParams.SubnetID] = sb
	}

	sb.addChain(chainParams.ID)

	chain, err := m.buildChain(chainParams, sb)
	if err != nil {
		sb.removeChain(chainParams.ID)
		if m.CriticalChains.Contains(chainParams.ID) {
			// Shut down if we fail to create a required chain (i.e. X, P or C)
			m.Log.Fatal("error creating required chain %s: %s", chainParams.ID, err)
			go m.ShutdownNodeFunc(1)
			return
		}
		m.Log.Error("error creating chain %s: %s", chainParams.ID, err)
		return
	}

	m.chainsLock.Lock()
	m.chains[chainParams.ID] = chain.Handler
	m.chainsLock.Unlock()

	// Associate the newly created chain with its default alias
	m.Log.AssertNoError(m.Alias(chainParams.ID, chainParams.ID.String()))

	// Notify those that registered to be notified when a new chain is created
	m.notifyRegistrants(chain.Name, chain.Engine)

	// Tell the chain to start processing messages.
	// If the X or P Chain panics, do not attempt to recover
	ctx := chain.Engine.Context()
	if m.CriticalChains.Contains(chainParams.ID) {
		go ctx.Log.RecoverAndPanic(chain.Handler.Dispatch)
	} else {
		go ctx.Log.RecoverAndExit(chain.Handler.Dispatch, func() {
			ctx.Log.Error("Chain with ID: %s was shutdown due to a panic", chainParams.ID)
		})
	}

	// Allows messages to be routed to the new chain
	m.ManagerConfig.Router.AddChain(chain.Handler)
}

// Create a chain
func (m *manager) buildChain(chainParams ChainParameters, sb Subnet) (*chain, error) {
	vmID, err := m.VMManager.Lookup(chainParams.VMAlias)
	if err != nil {
		return nil, fmt.Errorf("error while looking up VM: %w", err)
	}

	primaryAlias, err := m.PrimaryAlias(chainParams.ID)
	if err != nil {
		primaryAlias = chainParams.ID.String()
	}

	// Create the log and context of the chain
	chainLog, err := m.LogFactory.MakeChain(primaryAlias)
	if err != nil {
		return nil, fmt.Errorf("error while creating chain's log %w", err)
	}

	consensusMetrics := prometheus.NewRegistry()
	chainNamespace := fmt.Sprintf("%s_%s", constants.PlatformName, primaryAlias)
	if err := m.Metrics.Register(chainNamespace, consensusMetrics); err != nil {
		return nil, fmt.Errorf("error while registering chain's metrics %w", err)
	}

	vmMetrics := metrics.NewOptionalGatherer()
	vmNamespace := fmt.Sprintf("%s_vm", chainNamespace)
	if err := m.Metrics.Register(vmNamespace, vmMetrics); err != nil {
		return nil, fmt.Errorf("error while registering vm's metrics %w", err)
	}

	ctx := &snow.ConsensusContext{
		Context: &snow.Context{
			NetworkID: m.NetworkID,
			SubnetID:  chainParams.SubnetID,
			ChainID:   chainParams.ID,
			NodeID:    m.NodeID,

			XChainID:    m.XChainID,
			AVAXAssetID: m.AVAXAssetID,

			Log:          chainLog,
			Keystore:     m.Keystore.NewBlockchainKeyStore(chainParams.ID),
			SharedMemory: m.AtomicMemory.NewSharedMemory(chainParams.ID),
			BCLookup:     m,
			SNLookup:     m,
			Metrics:      vmMetrics,

			ValidatorState:    m.validatorState,
			StakingCertLeaf:   m.StakingCert.Leaf,
			StakingLeafSigner: m.StakingCert.PrivateKey.(crypto.Signer),
		},
		DecisionDispatcher:  m.DecisionEvents,
		ConsensusDispatcher: m.ConsensusEvents,
		Registerer:          consensusMetrics,
	}

	if sbConfigs, ok := m.SubnetConfigs[chainParams.SubnetID]; ok {
		if sbConfigs.ValidatorOnly {
			ctx.SetValidatorOnly()
		}
	}

	// Get a factory for the vm we want to use on our chain
	vmFactory, err := m.VMManager.GetFactory(vmID)
	if err != nil {
		return nil, fmt.Errorf("error while getting vmFactory: %w", err)
	}

	// Create the chain
	vm, err := vmFactory.New(ctx.Context)
	if err != nil {
		return nil, fmt.Errorf("error while creating vm: %w", err)
	}
	// TODO: Shutdown VM if an error occurs

	fxs := make([]*common.Fx, len(chainParams.FxAliases))
	for i, fxAlias := range chainParams.FxAliases {
		fxID, err := m.VMManager.Lookup(fxAlias)
		if err != nil {
			return nil, fmt.Errorf("error while looking up Fx: %w", err)
		}

		// Get a factory for the fx we want to use on our chain
		fxFactory, err := m.VMManager.GetFactory(fxID)
		if err != nil {
			return nil, fmt.Errorf("error while getting fxFactory: %w", err)
		}

		fx, err := fxFactory.New(ctx.Context)
		if err != nil {
			return nil, fmt.Errorf("error while creating fx: %w", err)
		}

		// Create the fx
		fxs[i] = &common.Fx{
			ID: fxID,
			Fx: fx,
		}
	}

	consensusParams := m.ConsensusParams
	if sbConfigs, ok := m.SubnetConfigs[chainParams.SubnetID]; ok && chainParams.SubnetID != constants.PrimaryNetworkID {
		consensusParams = sbConfigs.ConsensusParameters
	}

	// The validators of this blockchain
	var vdrs validators.Set // Validators validating this blockchain
	var ok bool
	if m.StakingEnabled {
		vdrs, ok = m.Validators.GetValidators(chainParams.SubnetID)
	} else { // Staking is disabled. Every peer validates every subnet.
		vdrs, ok = m.Validators.GetValidators(constants.PrimaryNetworkID)
	}
	if !ok {
		return nil, fmt.Errorf("couldn't get validator set of subnet with ID %s. The subnet may not exist", chainParams.SubnetID)
	}

	beacons := vdrs
	if chainParams.CustomBeacons != nil {
		beacons = chainParams.CustomBeacons
	}

	bootstrapWeight := beacons.Weight()

	var chain *chain
	switch vm := vm.(type) {
	case vertex.DAGVM:
		chain, err = m.createAvalancheChain(
			ctx,
			chainParams.GenesisData,
			vdrs,
			beacons,
			vm,
			fxs,
			consensusParams,
			bootstrapWeight,
			sb,
		)
		if err != nil {
			return nil, fmt.Errorf("error while creating new avalanche vm %w", err)
		}
	case block.ChainVM:
		chain, err = m.createSnowmanChain(
			ctx,
			chainParams.GenesisData,
			vdrs,
			beacons,
			m.StateSyncTestingBeacons,
			vm,
			fxs,
			consensusParams.Parameters,
			bootstrapWeight,
			sb,
		)
		if err != nil {
			return nil, fmt.Errorf("error while creating new snowman vm %w", err)
		}
	default:
		return nil, errUnknownVMType
	}

	// Register the chain with the timeout manager
	if err := m.TimeoutManager.RegisterChain(ctx); err != nil {
		return nil, err
	}

	return chain, nil
}

// Implements Manager.AddRegistrant
func (m *manager) AddRegistrant(r Registrant) { m.registrants = append(m.registrants, r) }

func (m *manager) unblockChains() {
	m.unblocked = true
	blocked := m.blockedChains
	m.blockedChains = nil
	for _, chainParams := range blocked {
		m.ForceCreateChain(chainParams)
	}
}

// Create a DAG-based blockchain that uses Avalanche
func (m *manager) createAvalancheChain(
	ctx *snow.ConsensusContext,
	genesisData []byte,
	vdrs,
	beacons validators.Set,
	vm vertex.DAGVM,
	fxs []*common.Fx,
	consensusParams avcon.Parameters,
	bootstrapWeight uint64,
	sb Subnet,
) (*chain, error) {
	ctx.Lock.Lock()
	defer ctx.Lock.Unlock()

	meterDBManager, err := m.DBManager.NewMeterDBManager("db", ctx.Registerer)
	if err != nil {
		return nil, err
	}
	prefixDBManager := meterDBManager.NewPrefixDBManager(ctx.ChainID[:])
	vmDBManager := prefixDBManager.NewPrefixDBManager([]byte("vm"))

	db := prefixDBManager.Current()
	vertexDB := prefixdb.New([]byte("vertex"), db.Database)
	vertexBootstrappingDB := prefixdb.New([]byte("vertex_bs"), db.Database)
	txBootstrappingDB := prefixdb.New([]byte("tx_bs"), db.Database)

	vtxBlocker, err := queue.NewWithMissing(vertexBootstrappingDB, "vtx", ctx.Registerer)
	if err != nil {
		return nil, err
	}
	txBlocker, err := queue.New(txBootstrappingDB, "tx", ctx.Registerer)
	if err != nil {
		return nil, err
	}

	// The channel through which a VM may send messages to the consensus engine
	// VM uses this channel to notify engine that a block is ready to be made
	msgChan := make(chan common.Message, defaultChannelSize)

	// Passes messages from the consensus engine to the network
	sender := sender.Sender{}
	if err := sender.Initialize(
		ctx,
		m.MsgCreator,
		m.Net,
		m.ManagerConfig.Router,
		m.TimeoutManager,
		m.AppGossipValidatorSize,
		m.AppGossipNonValidatorSize,
		m.GossipAcceptedFrontierSize,
	); err != nil {
		return nil, fmt.Errorf("couldn't initialize sender: %w", err)
	}

	chainConfig, err := m.getChainConfig(ctx.ChainID)
	if err != nil {
		return nil, fmt.Errorf("error while fetching chain config: %w", err)
	}

	if m.MeterVMEnabled {
		vm = metervm.NewVertexVM(vm)
	}
	if err := vm.Initialize(
		ctx.Context,
		vmDBManager,
		genesisData,
		chainConfig.Upgrade,
		chainConfig.Config,
		msgChan,
		fxs,
		&sender,
	); err != nil {
		return nil, fmt.Errorf("error during vm's Initialize: %w", err)
	}

	// Handles serialization/deserialization of vertices and also the
	// persistence of vertices
	vtxManager := &state.Serializer{}
	vtxManager.Initialize(ctx.Context, vm, vertexDB)

	sampleK := consensusParams.K
	if uint64(sampleK) > bootstrapWeight {
		sampleK = int(bootstrapWeight)
	}

	// Asynchronously passes messages from the network to the consensus engine
	handler, err := router.NewHandler(
		m.MsgCreator,
		ctx,
		vdrs,
		msgChan,
	)
	if err != nil {
		return nil, fmt.Errorf("error initializing network handler: %w", err)
	}

	timer := &router.Timer{
		Handler: handler,
		Preempt: sb.afterBootstrapped(),
	}

	commonCfg := common.Config{
<<<<<<< HEAD
		Ctx:                           ctx,
		Validators:                    vdrs,
		Beacons:                       beacons,
		SampleK:                       sampleK,
		StartupAlpha:                  (3*bootstrapWeight + 3) / 4,
		Alpha:                         bootstrapWeight/2 + 1, // must be > 50%
		Sender:                        &sender,
		Subnet:                        sb,
		Timer:                         timer,
		RetryBootstrap:                m.RetryBootstrap,
		RetryBootstrapWarnFrequency:   m.RetryBootstrapWarnFrequency,
		MaxTimeGetAncestors:           m.BootstrapMaxTimeGetAncestors,
		MultiputMaxContainersSent:     m.BootstrapMultiputMaxContainersSent,
		MultiputMaxContainersReceived: m.BootstrapMultiputMaxContainersReceived,
		SharedCfg:                     &common.SharedConfig{},
	}

	wt := common.NewWeightTracker(beacons, commonCfg.StartupAlpha)
=======
		Ctx:                            ctx,
		Validators:                     vdrs,
		Beacons:                        beacons,
		SampleK:                        sampleK,
		StartupAlpha:                   (3*bootstrapWeight + 3) / 4,
		Alpha:                          bootstrapWeight/2 + 1, // must be > 50%
		Sender:                         &sender,
		Subnet:                         sb,
		Timer:                          timer,
		RetryBootstrap:                 m.RetryBootstrap,
		RetryBootstrapWarnFrequency:    m.RetryBootstrapWarnFrequency,
		MaxTimeGetAncestors:            m.BootstrapMaxTimeGetAncestors,
		AncestorsMaxContainersSent:     m.BootstrapAncestorsMaxContainersSent,
		AncestorsMaxContainersReceived: m.BootstrapAncestorsMaxContainersReceived,
		SharedCfg:                      &common.SharedConfig{},
	}

	avaGetHandler, err := avagetter.New(vtxManager, commonCfg)
	if err != nil {
		return nil, fmt.Errorf("couldn't initialize avalanche base message handler: %s", err)
	}
>>>>>>> 3aed231b

	// create bootstrap gear
	bootstrapperConfig := avbootstrap.Config{
		Config:        commonCfg,
<<<<<<< HEAD
=======
		AllGetsServer: avaGetHandler,
>>>>>>> 3aed231b
		VtxBlocked:    vtxBlocker,
		TxBlocked:     txBlocker,
		Manager:       vtxManager,
		VM:            vm,
<<<<<<< HEAD
		WeightTracker: wt,
=======
		WeightTracker: common.NewWeightTracker(beacons, commonCfg.StartupAlpha),
>>>>>>> 3aed231b
	}
	bootstrapper, err := avbootstrap.New(
		bootstrapperConfig,
		handler.OnDoneBootstrapping,
	)
	if err != nil {
		return nil, fmt.Errorf("error initializing avalanche bootstrapper: %w", err)
	}
	handler.RegisterBootstrap(bootstrapper)

	// create engine gear
	engineConfig := aveng.Config{
		Ctx:           bootstrapperConfig.Ctx,
<<<<<<< HEAD
		VM:            bootstrapperConfig.VM,
		WeightTracker: wt,
=======
		AllGetsServer: avaGetHandler,
		VM:            bootstrapperConfig.VM,
>>>>>>> 3aed231b
		Manager:       vtxManager,
		Sender:        bootstrapperConfig.Sender,
		Validators:    vdrs,
		Params:        consensusParams,
		Consensus:     &avcon.Topological{},
	}
	engine, err := aveng.New(engineConfig)
	if err != nil {
		return nil, fmt.Errorf("error initializing avalanche engine: %w", err)
	}
	handler.RegisterEngine(engine)

	startReqID := uint32(0)
	if err := bootstrapper.Start(startReqID); err != nil {
		return nil, fmt.Errorf("error starting up avalanche bootstrapper: %w", err)
	}

	// Register health check for this chain
	chainAlias, err := m.PrimaryAlias(ctx.ChainID)
	if err != nil {
		chainAlias = ctx.ChainID.String()
	}
	// Grab the context lock before calling the chain's health check
	check := health.CheckerFunc(func() (interface{}, error) {
		ctx.Lock.Lock()
		defer ctx.Lock.Unlock()
		if ctx.IsBootstrapped() {
			return engine.HealthCheck()
		}
		return bootstrapper.HealthCheck()
<<<<<<< HEAD
	}
	if err := m.HealthService.RegisterCheck(chainAlias, checkFn); err != nil {
=======
	})
	if err := m.Health.RegisterHealthCheck(chainAlias, check); err != nil {
>>>>>>> 3aed231b
		return nil, fmt.Errorf("couldn't add health check for chain %s: %w", chainAlias, err)
	}

	return &chain{
		Name:    chainAlias,
		Engine:  engine,
		Handler: handler,
	}, err
}

// Create a linear chain using the Snowman consensus engine
func (m *manager) createSnowmanChain(
	ctx *snow.ConsensusContext,
	genesisData []byte,
	vdrs,
	beacons validators.Set,
	stateSyncTestingBeacons []ids.ShortID,
	vm block.ChainVM,
	fxs []*common.Fx,
	consensusParams snowball.Parameters,
	bootstrapWeight uint64,
	sb Subnet,
) (*chain, error) {
	ctx.Lock.Lock()
	defer ctx.Lock.Unlock()

	meterDBManager, err := m.DBManager.NewMeterDBManager("db", ctx.Registerer)
	if err != nil {
		return nil, err
	}
	prefixDBManager := meterDBManager.NewPrefixDBManager(ctx.ChainID[:])
	vmDBManager := prefixDBManager.NewPrefixDBManager([]byte("vm"))

	db := prefixDBManager.Current()
	bootstrappingDB := prefixdb.New([]byte("bs"), db.Database)

	blocked, err := queue.NewWithMissing(bootstrappingDB, "block", ctx.Registerer)
	if err != nil {
		return nil, err
	}

	// The channel through which a VM may send messages to the consensus engine
	// VM uses this channel to notify engine that a block is ready to be made
	msgChan := make(chan common.Message, defaultChannelSize)

	// Passes messages from the consensus engine to the network
	sender := sender.Sender{}
	if err := sender.Initialize(
		ctx,
		m.MsgCreator,
		m.Net,
		m.ManagerConfig.Router,
		m.TimeoutManager,
		m.AppGossipValidatorSize,
		m.AppGossipNonValidatorSize,
		m.GossipAcceptedFrontierSize,
	); err != nil {
		return nil, fmt.Errorf("couldn't initialize sender: %w", err)
	}

	// first vm to be init is P-Chain once, which provides validator interface to all ProposerVMs
	if m.validatorState == nil {
		if m.ManagerConfig.StakingEnabled {
			valState, ok := vm.(validators.State)
			if !ok {
				return nil, fmt.Errorf("expected validators.State but got %T", vm)
			}

			// Initialize the validator state for future chains.
			m.validatorState = validators.NewLockedState(&ctx.Lock, valState)

			// Notice that this context is left unlocked. This is because the
			// lock will already be held when accessing these values on the
			// P-chain.
			ctx.ValidatorState = valState
		} else {
			m.validatorState = validators.NewNoState()
			ctx.ValidatorState = m.validatorState
		}
	}

	// Initialize the ProposerVM and the vm wrapped inside it
	chainConfig, err := m.getChainConfig(ctx.ChainID)
	if err != nil {
		return nil, fmt.Errorf("error while fetching chain config: %w", err)
	}

	// enable ProposerVM on this VM
	vm = proposervm.New(vm, m.ApricotPhase4Time, m.ApricotPhase4MinPChainHeight)

	if m.MeterVMEnabled {
		vm = metervm.NewBlockVM(vm)
	}
	if err := vm.Initialize(
		ctx.Context,
		vmDBManager,
		genesisData,
		chainConfig.Upgrade,
		chainConfig.Config,
		msgChan,
		fxs,
		&sender,
	); err != nil {
		return nil, err
	}

	sampleK := consensusParams.K
	if uint64(sampleK) > bootstrapWeight {
		sampleK = int(bootstrapWeight)
	}

	// Asynchronously passes messages from the network to the consensus engine
	handler, err := router.NewHandler(
		m.MsgCreator,
		ctx,
		vdrs,
		msgChan,
	)
	if err != nil {
		return nil, fmt.Errorf("couldn't initialize message handler: %s", err)
	}

	timer := &router.Timer{
		Handler: handler,
		Preempt: sb.afterBootstrapped(),
	}

	commonCfg := common.Config{
<<<<<<< HEAD
		Ctx:                           ctx,
		Validators:                    vdrs,
		Beacons:                       beacons,
		SampleK:                       sampleK,
		StartupAlpha:                  (3*bootstrapWeight + 3) / 4,
		Alpha:                         bootstrapWeight/2 + 1, // must be > 50%
		Sender:                        &sender,
		Subnet:                        sb,
		Timer:                         timer,
		RetryBootstrap:                m.RetryBootstrap,
		RetryBootstrapWarnFrequency:   m.RetryBootstrapWarnFrequency,
		MaxTimeGetAncestors:           m.BootstrapMaxTimeGetAncestors,
		MultiputMaxContainersSent:     m.BootstrapMultiputMaxContainersSent,
		MultiputMaxContainersReceived: m.BootstrapMultiputMaxContainersReceived,
		SharedCfg:                     &common.SharedConfig{},
	}

	wt := common.NewWeightTracker(beacons, commonCfg.StartupAlpha)
=======
		Ctx:                            ctx,
		Validators:                     vdrs,
		Beacons:                        beacons,
		SampleK:                        sampleK,
		StartupAlpha:                   (3*bootstrapWeight + 3) / 4,
		Alpha:                          bootstrapWeight/2 + 1, // must be > 50%
		Sender:                         &sender,
		Subnet:                         sb,
		Timer:                          timer,
		RetryBootstrap:                 m.RetryBootstrap,
		RetryBootstrapWarnFrequency:    m.RetryBootstrapWarnFrequency,
		MaxTimeGetAncestors:            m.BootstrapMaxTimeGetAncestors,
		AncestorsMaxContainersSent:     m.BootstrapAncestorsMaxContainersSent,
		AncestorsMaxContainersReceived: m.BootstrapAncestorsMaxContainersReceived,
		SharedCfg:                      &common.SharedConfig{},
	}

	weightTracker := common.NewWeightTracker(beacons, commonCfg.StartupAlpha)
	snowGetHandler, err := snowgetter.New(vm, commonCfg)
	if err != nil {
		return nil, fmt.Errorf("couldn't initialize snow base message handler: %s", err)
	}
>>>>>>> 3aed231b

	// create fast sync gear
	fastSyncCfg := fastsyncer.Config{
		Config:                  commonCfg,
		StateSyncTestingBeacons: stateSyncTestingBeacons,
		VM:                      vm,
<<<<<<< HEAD
		WeightTracker:           wt,
	}
	onDoneFastSyncing := func(lastReqID uint32) error {
		return handler.OnDoneFastSyncing(lastReqID)
	}
	fastSync := fastsyncer.NewFastSyncer(
		fastSyncCfg,
		onDoneFastSyncing,
	)
	handler.RegisterFastSyncer(fastSync)

	// create bootstrap gear
	bootstrapCfg := smbootstrap.Config{
		Config:        commonCfg,
		Blocked:       blocked,
		VM:            vm,
		WeightTracker: wt,
		Bootstrapped:  m.unblockChains,
	}
	bootstrapper, err := smbootstrap.New(
		bootstrapCfg,
		handler.OnDoneBootstrapping,
	)
	if err != nil {
		return nil, fmt.Errorf("error initializing snowman bootstrapper: %w", err)
	}
	handler.RegisterBootstrap(bootstrapper)

	// create engine gear
	engineConfig := smeng.Config{
		Ctx:           bootstrapCfg.Ctx,
		VM:            bootstrapCfg.VM,
		WeightTracker: wt,
		Sender:        bootstrapCfg.Sender,
		Validators:    vdrs,
		Params:        consensusParams,
		Consensus:     &smcon.Topological{},
	}
	engine, err := smeng.New(engineConfig)
	if err != nil {
=======
		WeightTracker:           weightTracker,
	}
	onDoneFastSyncing := func(lastReqID uint32) error {
		// TODO: should this code go somewhere else?
		// clear the list of pending jobs to download for bootstrapping
		// note this does not remove any blocks already downloaded and
		// not accepted, just the job to download their dependencies.
		blocked.RemoveMissingID(blocked.MissingIDs()...)
		if err := blocked.Commit(); err != nil {
			return err
		}
		return handler.OnDoneFastSyncing(lastReqID)
	}
	fastSync := fastsyncer.NewFastSyncer(
		fastSyncCfg,
		onDoneFastSyncing,
	)
	handler.RegisterFastSyncer(fastSync)

	// create bootstrap gear
	bootstrapCfg := smbootstrap.Config{
		Config:        commonCfg,
		AllGetsServer: snowGetHandler,
		Blocked:       blocked,
		VM:            vm,
		WeightTracker: weightTracker,
		Bootstrapped:  m.unblockChains,
	}
	bootstrapper, err := smbootstrap.New(
		bootstrapCfg,
		handler.OnDoneBootstrapping,
	)
	if err != nil {
		return nil, fmt.Errorf("error initializing snowman bootstrapper: %w", err)
	}
	handler.RegisterBootstrap(bootstrapper)

	// create engine gear
	engineConfig := smeng.Config{
		Ctx:           bootstrapCfg.Ctx,
		AllGetsServer: snowGetHandler,
		VM:            bootstrapCfg.VM,
		Sender:        bootstrapCfg.Sender,
		Validators:    vdrs,
		Params:        consensusParams,
		Consensus:     &smcon.Topological{},
	}
	engine, err := smeng.New(engineConfig)
	if err != nil {
>>>>>>> 3aed231b
		return nil, fmt.Errorf("error initializing snowman engine: %w", err)
	}
	handler.RegisterEngine(engine)

	startReqID := uint32(0)
	if fastSync.IsEnabled() {
<<<<<<< HEAD
		if err := bootstrapper.ClearJobs(); err != nil {
			return nil, fmt.Errorf("could not clear bootstrap before starting fast sync operations: %w", err)
		}
		if err := fastSync.Start(startReqID); err != nil {
			return nil, fmt.Errorf("error starting fast sync operations: %w", err)
		}
	} else if err := bootstrapper.Start(startReqID); err != nil {
		return nil, fmt.Errorf("error starting bootstrap operations: %w", err)
=======
		if err := fastSync.Start(startReqID); err != nil {
			return nil, fmt.Errorf("error starting fast sync operations: %w", err)
		}
	} else {
		if err := bootstrapper.Start(startReqID); err != nil {
			return nil, fmt.Errorf("error starting bootstrap operations: %w", err)
		}
>>>>>>> 3aed231b
	}

	// Register health checks
	chainAlias, err := m.PrimaryAlias(ctx.ChainID)
	if err != nil {
		chainAlias = ctx.ChainID.String()
	}

	check := health.CheckerFunc(func() (interface{}, error) {
		ctx.Lock.Lock()
		defer ctx.Lock.Unlock()
		if ctx.IsBootstrapped() {
			return engine.HealthCheck()
		}
		return bootstrapper.HealthCheck()
<<<<<<< HEAD
	}
	if err := m.HealthService.RegisterCheck(chainAlias, checkFn); err != nil {
=======
	})
	if err := m.Health.RegisterHealthCheck(chainAlias, check); err != nil {
>>>>>>> 3aed231b
		return nil, fmt.Errorf("couldn't add health check for chain %s: %w", chainAlias, err)
	}

	return &chain{
		Name:    chainAlias,
		Engine:  engine,
		Handler: handler,
	}, nil
}

func (m *manager) SubnetID(chainID ids.ID) (ids.ID, error) {
	m.chainsLock.Lock()
	defer m.chainsLock.Unlock()

	chain, exists := m.chains[chainID]
	if !exists {
		return ids.ID{}, errUnknownChainID
	}
	return chain.Context().SubnetID, nil
}

func (m *manager) IsBootstrapped(id ids.ID) bool {
	m.chainsLock.Lock()
	chain, exists := m.chains[id]
	m.chainsLock.Unlock()
	if !exists {
		return false
	}

	return chain.Engine().IsBootstrapped()
}

// Shutdown stops all the chains
func (m *manager) Shutdown() {
	m.Log.Info("shutting down chain manager")
	m.ManagerConfig.Router.Shutdown()
}

// LookupVM returns the ID of the VM associated with an alias
func (m *manager) LookupVM(alias string) (ids.ID, error) { return m.VMManager.Lookup(alias) }

// Notify registrants [those who want to know about the creation of chains]
// that the specified chain has been created
func (m *manager) notifyRegistrants(name string, engine common.Engine) {
	for _, registrant := range m.registrants {
		registrant.RegisterChain(name, engine)
	}
}

// Returns:
// 1) the alias that already exists, or the empty string if there is none
// 2) true iff there exists a chain such that the chain has an alias in [aliases]
func (m *manager) isChainWithAlias(aliases ...string) (string, bool) {
	for _, alias := range aliases {
		if _, err := m.Lookup(alias); err == nil {
			return alias, true
		}
	}
	return "", false
}

// getChainConfig returns value of a entry by looking at ID key and alias key
// it first searches ID key, then falls back to it's corresponding primary alias
func (m *manager) getChainConfig(id ids.ID) (ChainConfig, error) {
	if val, ok := m.ManagerConfig.ChainConfigs[id.String()]; ok {
		return val, nil
	}
	aliases, err := m.Aliases(id)
	if err != nil {
		return ChainConfig{}, err
	}
	for _, alias := range aliases {
		if val, ok := m.ManagerConfig.ChainConfigs[alias]; ok {
			return val, nil
		}
	}

	return ChainConfig{}, nil
}<|MERGE_RESOLUTION|>--- conflicted
+++ resolved
@@ -584,26 +584,6 @@
 	}
 
 	commonCfg := common.Config{
-<<<<<<< HEAD
-		Ctx:                           ctx,
-		Validators:                    vdrs,
-		Beacons:                       beacons,
-		SampleK:                       sampleK,
-		StartupAlpha:                  (3*bootstrapWeight + 3) / 4,
-		Alpha:                         bootstrapWeight/2 + 1, // must be > 50%
-		Sender:                        &sender,
-		Subnet:                        sb,
-		Timer:                         timer,
-		RetryBootstrap:                m.RetryBootstrap,
-		RetryBootstrapWarnFrequency:   m.RetryBootstrapWarnFrequency,
-		MaxTimeGetAncestors:           m.BootstrapMaxTimeGetAncestors,
-		MultiputMaxContainersSent:     m.BootstrapMultiputMaxContainersSent,
-		MultiputMaxContainersReceived: m.BootstrapMultiputMaxContainersReceived,
-		SharedCfg:                     &common.SharedConfig{},
-	}
-
-	wt := common.NewWeightTracker(beacons, commonCfg.StartupAlpha)
-=======
 		Ctx:                            ctx,
 		Validators:                     vdrs,
 		Beacons:                        beacons,
@@ -625,24 +605,16 @@
 	if err != nil {
 		return nil, fmt.Errorf("couldn't initialize avalanche base message handler: %s", err)
 	}
->>>>>>> 3aed231b
 
 	// create bootstrap gear
 	bootstrapperConfig := avbootstrap.Config{
 		Config:        commonCfg,
-<<<<<<< HEAD
-=======
 		AllGetsServer: avaGetHandler,
->>>>>>> 3aed231b
 		VtxBlocked:    vtxBlocker,
 		TxBlocked:     txBlocker,
 		Manager:       vtxManager,
 		VM:            vm,
-<<<<<<< HEAD
-		WeightTracker: wt,
-=======
 		WeightTracker: common.NewWeightTracker(beacons, commonCfg.StartupAlpha),
->>>>>>> 3aed231b
 	}
 	bootstrapper, err := avbootstrap.New(
 		bootstrapperConfig,
@@ -656,13 +628,8 @@
 	// create engine gear
 	engineConfig := aveng.Config{
 		Ctx:           bootstrapperConfig.Ctx,
-<<<<<<< HEAD
-		VM:            bootstrapperConfig.VM,
-		WeightTracker: wt,
-=======
 		AllGetsServer: avaGetHandler,
 		VM:            bootstrapperConfig.VM,
->>>>>>> 3aed231b
 		Manager:       vtxManager,
 		Sender:        bootstrapperConfig.Sender,
 		Validators:    vdrs,
@@ -693,13 +660,8 @@
 			return engine.HealthCheck()
 		}
 		return bootstrapper.HealthCheck()
-<<<<<<< HEAD
-	}
-	if err := m.HealthService.RegisterCheck(chainAlias, checkFn); err != nil {
-=======
 	})
 	if err := m.Health.RegisterHealthCheck(chainAlias, check); err != nil {
->>>>>>> 3aed231b
 		return nil, fmt.Errorf("couldn't add health check for chain %s: %w", chainAlias, err)
 	}
 
@@ -828,26 +790,6 @@
 	}
 
 	commonCfg := common.Config{
-<<<<<<< HEAD
-		Ctx:                           ctx,
-		Validators:                    vdrs,
-		Beacons:                       beacons,
-		SampleK:                       sampleK,
-		StartupAlpha:                  (3*bootstrapWeight + 3) / 4,
-		Alpha:                         bootstrapWeight/2 + 1, // must be > 50%
-		Sender:                        &sender,
-		Subnet:                        sb,
-		Timer:                         timer,
-		RetryBootstrap:                m.RetryBootstrap,
-		RetryBootstrapWarnFrequency:   m.RetryBootstrapWarnFrequency,
-		MaxTimeGetAncestors:           m.BootstrapMaxTimeGetAncestors,
-		MultiputMaxContainersSent:     m.BootstrapMultiputMaxContainersSent,
-		MultiputMaxContainersReceived: m.BootstrapMultiputMaxContainersReceived,
-		SharedCfg:                     &common.SharedConfig{},
-	}
-
-	wt := common.NewWeightTracker(beacons, commonCfg.StartupAlpha)
-=======
 		Ctx:                            ctx,
 		Validators:                     vdrs,
 		Beacons:                        beacons,
@@ -870,66 +812,15 @@
 	if err != nil {
 		return nil, fmt.Errorf("couldn't initialize snow base message handler: %s", err)
 	}
->>>>>>> 3aed231b
 
 	// create fast sync gear
 	fastSyncCfg := fastsyncer.Config{
 		Config:                  commonCfg,
 		StateSyncTestingBeacons: stateSyncTestingBeacons,
 		VM:                      vm,
-<<<<<<< HEAD
-		WeightTracker:           wt,
+		WeightTracker:           weightTracker,
 	}
 	onDoneFastSyncing := func(lastReqID uint32) error {
-		return handler.OnDoneFastSyncing(lastReqID)
-	}
-	fastSync := fastsyncer.NewFastSyncer(
-		fastSyncCfg,
-		onDoneFastSyncing,
-	)
-	handler.RegisterFastSyncer(fastSync)
-
-	// create bootstrap gear
-	bootstrapCfg := smbootstrap.Config{
-		Config:        commonCfg,
-		Blocked:       blocked,
-		VM:            vm,
-		WeightTracker: wt,
-		Bootstrapped:  m.unblockChains,
-	}
-	bootstrapper, err := smbootstrap.New(
-		bootstrapCfg,
-		handler.OnDoneBootstrapping,
-	)
-	if err != nil {
-		return nil, fmt.Errorf("error initializing snowman bootstrapper: %w", err)
-	}
-	handler.RegisterBootstrap(bootstrapper)
-
-	// create engine gear
-	engineConfig := smeng.Config{
-		Ctx:           bootstrapCfg.Ctx,
-		VM:            bootstrapCfg.VM,
-		WeightTracker: wt,
-		Sender:        bootstrapCfg.Sender,
-		Validators:    vdrs,
-		Params:        consensusParams,
-		Consensus:     &smcon.Topological{},
-	}
-	engine, err := smeng.New(engineConfig)
-	if err != nil {
-=======
-		WeightTracker:           weightTracker,
-	}
-	onDoneFastSyncing := func(lastReqID uint32) error {
-		// TODO: should this code go somewhere else?
-		// clear the list of pending jobs to download for bootstrapping
-		// note this does not remove any blocks already downloaded and
-		// not accepted, just the job to download their dependencies.
-		blocked.RemoveMissingID(blocked.MissingIDs()...)
-		if err := blocked.Commit(); err != nil {
-			return err
-		}
 		return handler.OnDoneFastSyncing(lastReqID)
 	}
 	fastSync := fastsyncer.NewFastSyncer(
@@ -968,14 +859,12 @@
 	}
 	engine, err := smeng.New(engineConfig)
 	if err != nil {
->>>>>>> 3aed231b
 		return nil, fmt.Errorf("error initializing snowman engine: %w", err)
 	}
 	handler.RegisterEngine(engine)
 
 	startReqID := uint32(0)
 	if fastSync.IsEnabled() {
-<<<<<<< HEAD
 		if err := bootstrapper.ClearJobs(); err != nil {
 			return nil, fmt.Errorf("could not clear bootstrap before starting fast sync operations: %w", err)
 		}
@@ -984,15 +873,6 @@
 		}
 	} else if err := bootstrapper.Start(startReqID); err != nil {
 		return nil, fmt.Errorf("error starting bootstrap operations: %w", err)
-=======
-		if err := fastSync.Start(startReqID); err != nil {
-			return nil, fmt.Errorf("error starting fast sync operations: %w", err)
-		}
-	} else {
-		if err := bootstrapper.Start(startReqID); err != nil {
-			return nil, fmt.Errorf("error starting bootstrap operations: %w", err)
-		}
->>>>>>> 3aed231b
 	}
 
 	// Register health checks
@@ -1008,13 +888,8 @@
 			return engine.HealthCheck()
 		}
 		return bootstrapper.HealthCheck()
-<<<<<<< HEAD
-	}
-	if err := m.HealthService.RegisterCheck(chainAlias, checkFn); err != nil {
-=======
 	})
 	if err := m.Health.RegisterHealthCheck(chainAlias, check); err != nil {
->>>>>>> 3aed231b
 		return nil, fmt.Errorf("couldn't add health check for chain %s: %w", chainAlias, err)
 	}
 
