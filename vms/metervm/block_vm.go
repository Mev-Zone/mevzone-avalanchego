// Copyright (C) 2019-2021, Ava Labs, Inc. All rights reserved.
// See the file LICENSE for licensing terms.

package metervm

import (
	"github.com/prometheus/client_golang/prometheus"

	"github.com/ava-labs/avalanchego/api/metrics"
	"github.com/ava-labs/avalanchego/database/manager"
	"github.com/ava-labs/avalanchego/ids"
	"github.com/ava-labs/avalanchego/snow"
	"github.com/ava-labs/avalanchego/snow/consensus/snowman"
	"github.com/ava-labs/avalanchego/snow/engine/common"
	"github.com/ava-labs/avalanchego/snow/engine/snowman/block"
	"github.com/ava-labs/avalanchego/utils/timer/mockable"
)

var (
	_ block.ChainVM              = &blockVM{}
	_ block.BatchedChainVM       = &blockVM{}
	_ block.HeightIndexedChainVM = &blockVM{}
	_ block.StateSyncableVM      = &blockVM{}
)
<<<<<<< HEAD

func NewBlockVM(vm block.ChainVM) block.ChainVM {
	return &blockVM{
		ChainVM: vm,
	}
}
=======
>>>>>>> 1cab06a7

type blockVM struct {
	block.ChainVM
	bVM  block.BatchedChainVM
	hVM  block.HeightIndexedChainVM
	ssVM block.StateSyncableVM

	blockMetrics
	stateSummaryMetrics
	clock mockable.Clock
}

func NewBlockVM(vm block.ChainVM) block.ChainVM {
	bVM, _ := vm.(block.BatchedChainVM)
	hVM, _ := vm.(block.HeightIndexedChainVM)
	ssVM, _ := vm.(block.StateSyncableVM)
	return &blockVM{
		ChainVM: vm,
		bVM:     bVM,
		hVM:     hVM,
		ssVM:    ssVM,
	}
}

func (vm *blockVM) Initialize(
	ctx *snow.Context,
	db manager.Manager,
	genesisBytes,
	upgradeBytes,
	configBytes []byte,
	toEngine chan<- common.Message,
	fxs []*common.Fx,
	appSender common.AppSender,
) error {
	bVM, ok := vm.ChainVM.(block.BatchedChainVM)
	if ok {
		vm.bVM = bVM
	}
	hVM, ok := vm.ChainVM.(block.HeightIndexedChainVM)
	if ok {
		vm.hVM = hVM
	}
	ssVM, ok := vm.ChainVM.(block.StateSyncableVM)
	if ok {
		vm.ssVM = ssVM
	}

	registerer := prometheus.NewRegistry()
	err := vm.blockMetrics.Initialize(
		vm.bVM != nil,
		vm.hVM != nil,
		vm.ssVM != nil,
		"",
		registerer,
	)
	if err != nil {
		return err
	}

	var err error
	if vm.stateSummaryMetrics, err = newStateSummaryMetrics("", registerer); err != nil {
		return err
	}

	optionalGatherer := metrics.NewOptionalGatherer()
	multiGatherer := metrics.NewMultiGatherer()
	if err := multiGatherer.Register("metervm", registerer); err != nil {
		return err
	}
	if err := multiGatherer.Register("", optionalGatherer); err != nil {
		return err
	}
	if err := ctx.Metrics.Register(multiGatherer); err != nil {
		return err
	}
	ctx.Metrics = optionalGatherer

	return vm.ChainVM.Initialize(ctx, db, genesisBytes, upgradeBytes, configBytes, toEngine, fxs, appSender)
}

func (vm *blockVM) BuildBlock() (snowman.Block, error) {
	start := vm.clock.Time()
	blk, err := vm.ChainVM.BuildBlock()
	end := vm.clock.Time()
	duration := float64(end.Sub(start))
	if err != nil {
		vm.blockMetrics.buildBlockErr.Observe(duration)
		return nil, err
	}
	vm.blockMetrics.buildBlock.Observe(duration)
	return &meterBlock{
		Block: blk,
		vm:    vm,
	}, nil
}

func (vm *blockVM) ParseBlock(b []byte) (snowman.Block, error) {
	start := vm.clock.Time()
	blk, err := vm.ChainVM.ParseBlock(b)
	end := vm.clock.Time()
	duration := float64(end.Sub(start))
	if err != nil {
		vm.blockMetrics.parseBlockErr.Observe(duration)
		return nil, err
	}
	vm.blockMetrics.parseBlock.Observe(duration)
	return &meterBlock{
		Block: blk,
		vm:    vm,
	}, nil
}

func (vm *blockVM) GetBlock(id ids.ID) (snowman.Block, error) {
	start := vm.clock.Time()
	blk, err := vm.ChainVM.GetBlock(id)
	end := vm.clock.Time()
	duration := float64(end.Sub(start))
	if err != nil {
		vm.blockMetrics.getBlockErr.Observe(duration)
		return nil, err
	}
	vm.blockMetrics.getBlock.Observe(duration)
	return &meterBlock{
		Block: blk,
		vm:    vm,
	}, nil
}

func (vm *blockVM) SetPreference(id ids.ID) error {
	start := vm.clock.Time()
	err := vm.ChainVM.SetPreference(id)
	end := vm.clock.Time()
	vm.blockMetrics.setPreference.Observe(float64(end.Sub(start)))
	return err
}

func (vm *blockVM) LastAccepted() (ids.ID, error) {
	start := vm.clock.Time()
	lastAcceptedID, err := vm.ChainVM.LastAccepted()
	end := vm.clock.Time()
	vm.blockMetrics.lastAccepted.Observe(float64(end.Sub(start)))
	return lastAcceptedID, err
}<|MERGE_RESOLUTION|>--- conflicted
+++ resolved
@@ -22,15 +22,6 @@
 	_ block.HeightIndexedChainVM = &blockVM{}
 	_ block.StateSyncableVM      = &blockVM{}
 )
-<<<<<<< HEAD
-
-func NewBlockVM(vm block.ChainVM) block.ChainVM {
-	return &blockVM{
-		ChainVM: vm,
-	}
-}
-=======
->>>>>>> 1cab06a7
 
 type blockVM struct {
 	block.ChainVM
@@ -39,7 +30,6 @@
 	ssVM block.StateSyncableVM
 
 	blockMetrics
-	stateSummaryMetrics
 	clock mockable.Clock
 }
 
@@ -87,11 +77,6 @@
 		registerer,
 	)
 	if err != nil {
-		return err
-	}
-
-	var err error
-	if vm.stateSummaryMetrics, err = newStateSummaryMetrics("", registerer); err != nil {
 		return err
 	}
 
