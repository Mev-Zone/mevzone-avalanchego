--- conflicted
+++ resolved
@@ -6,10 +6,6 @@
 import "context"
 
 // TODO: add health checks
-<<<<<<< HEAD
-func (vm *VM) HealthCheck(context.Context) (interface{}, error) {
-=======
-func (*VM) HealthCheck() (interface{}, error) {
->>>>>>> 27203928
+func (*VM) HealthCheck(context.Context) (interface{}, error) {
 	return nil, nil
 }