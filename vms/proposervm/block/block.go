--- conflicted
+++ resolved
@@ -37,15 +37,9 @@
 	PChainHeight() uint64
 	Timestamp() time.Time
 
-<<<<<<< HEAD
-	// Proposer returns the ID of the node that proposed this block, or false if
-	// no node signed this block.
-	Proposer() (ids.NodeID, bool)
-=======
 	// Proposer returns the ID of the node that proposed this block. If no node
 	// signed this block, [ids.EmptyNodeID] will be returned.
 	Proposer() ids.NodeID
->>>>>>> c08fdae7
 }
 
 type statelessUnsignedBlock struct {
@@ -137,11 +131,6 @@
 	return b.timestamp
 }
 
-<<<<<<< HEAD
-func (b *statelessBlock) Proposer() (ids.NodeID, bool) {
-	return b.proposer, b.cert != nil
-=======
 func (b *statelessBlock) Proposer() ids.NodeID {
 	return b.proposer
->>>>>>> c08fdae7
 }