// Copyright (C) 2019-2022, Ava Labs, Inc. All rights reserved.
// See the file LICENSE for licensing terms.

package avax

import (
	"bytes"
	"testing"

	"github.com/ava-labs/avalanchego/codec"
	"github.com/ava-labs/avalanchego/codec/linearcodec"
	"github.com/ava-labs/avalanchego/ids"
	"github.com/ava-labs/avalanchego/utils"
	"github.com/ava-labs/avalanchego/vms/secp256k1fx"
)

func TestTransferableOutputVerifyNil(t *testing.T) {
	to := (*TransferableOutput)(nil)
	if err := to.Verify(); err == nil {
		t.Fatalf("Should have errored due to nil transferable output")
	}
}

func TestTransferableOutputVerifyNilFx(t *testing.T) {
	to := &TransferableOutput{Asset: Asset{ID: ids.Empty}}
	if err := to.Verify(); err == nil {
		t.Fatalf("Should have errored due to nil transferable fx output")
	}
}

func TestTransferableOutputVerify(t *testing.T) {
	assetID := ids.GenerateTestID()
	to := &TransferableOutput{
		Asset: Asset{ID: assetID},
		Out:   &TestTransferable{Val: 1},
	}
	if err := to.Verify(); err != nil {
		t.Fatal(err)
	}
	if to.Output() != to.Out {
		t.Fatalf("Should have returned the fx output")
	}
}

func TestTransferableOutputSorting(t *testing.T) {
	c := linearcodec.NewDefault()
	if err := c.RegisterType(&TestTransferable{}); err != nil {
		t.Fatal(err)
	}
	manager := codec.NewDefaultManager()
	if err := manager.RegisterCodec(codecVersion, c); err != nil {
		t.Fatal(err)
	}

	assetID1 := ids.ID{1}
	outs := []*TransferableOutput{
		{
			Asset: Asset{ID: assetID1},
			Out:   &TestTransferable{Val: 1},
		},
		{
			Asset: Asset{ID: ids.Empty},
			Out:   &TestTransferable{Val: 1},
		},
		{
			Asset: Asset{ID: assetID1},
			Out:   &TestTransferable{Val: 0},
		},
		{
			Asset: Asset{ID: ids.Empty},
			Out:   &TestTransferable{Val: 0},
		},
		{
			Asset: Asset{ID: ids.Empty},
			Out:   &TestTransferable{Val: 0},
		},
	}

	if IsSortedTransferableOutputs(outs, manager) {
		t.Fatalf("Shouldn't be sorted")
	}
	SortTransferableOutputs(outs, manager)
	if !IsSortedTransferableOutputs(outs, manager) {
		t.Fatalf("Should be sorted")
	}
	if result := outs[0].Out.(*TestTransferable).Val; result != 0 {
		t.Fatalf("Val expected: %d ; result: %d", 0, result)
	}
	if result := outs[1].Out.(*TestTransferable).Val; result != 0 {
		t.Fatalf("Val expected: %d ; result: %d", 0, result)
	}
	if result := outs[2].Out.(*TestTransferable).Val; result != 1 {
		t.Fatalf("Val expected: %d ; result: %d", 0, result)
	}
	if result := outs[3].AssetID(); result != assetID1 {
		t.Fatalf("Val expected: %s ; result: %s", assetID1, result)
	}
	if result := outs[4].AssetID(); result != assetID1 {
		t.Fatalf("Val expected: %s ; result: %s", assetID1, result)
	}
}

func TestTransferableOutputSerialization(t *testing.T) {
	c := linearcodec.NewDefault()
	if err := c.RegisterType(&secp256k1fx.TransferOutput{}); err != nil {
		t.Fatal(err)
	}
	manager := codec.NewDefaultManager()
	if err := manager.RegisterCodec(codecVersion, c); err != nil {
		t.Fatal(err)
	}

	expected := []byte{
		// Codec version
		0x00, 0x00,
		// assetID:
		0x00, 0x01, 0x02, 0x03, 0x04, 0x05, 0x06, 0x07,
		0x08, 0x09, 0x0a, 0x0b, 0x0c, 0x0d, 0x0e, 0x0f,
		0x10, 0x11, 0x12, 0x13, 0x14, 0x15, 0x16, 0x17,
		0x18, 0x19, 0x1a, 0x1b, 0x1c, 0x1d, 0x1e, 0x1f,
		// output:
		0x00, 0x00, 0x00, 0x00, 0x00, 0x00, 0x00, 0x00,
		0x00, 0x00, 0x30, 0x39, 0x00, 0x00, 0x00, 0x00,
		0x00, 0x00, 0xd4, 0x31, 0x00, 0x00, 0x00, 0x01,
		0x00, 0x00, 0x00, 0x02, 0x51, 0x02, 0x5c, 0x61,
		0xfb, 0xcf, 0xc0, 0x78, 0xf6, 0x93, 0x34, 0xf8,
		0x34, 0xbe, 0x6d, 0xd2, 0x6d, 0x55, 0xa9, 0x55,
		0xc3, 0x34, 0x41, 0x28, 0xe0, 0x60, 0x12, 0x8e,
		0xde, 0x35, 0x23, 0xa2, 0x4a, 0x46, 0x1c, 0x89,
		0x43, 0xab, 0x08, 0x59,
	}

	out := &TransferableOutput{
		Asset: Asset{
			ID: ids.ID{
				0x00, 0x01, 0x02, 0x03, 0x04, 0x05, 0x06, 0x07,
				0x08, 0x09, 0x0a, 0x0b, 0x0c, 0x0d, 0x0e, 0x0f,
				0x10, 0x11, 0x12, 0x13, 0x14, 0x15, 0x16, 0x17,
				0x18, 0x19, 0x1a, 0x1b, 0x1c, 0x1d, 0x1e, 0x1f,
			},
		},
		Out: &secp256k1fx.TransferOutput{
			Amt: 12345,
			OutputOwners: secp256k1fx.OutputOwners{
				Locktime:  54321,
				Threshold: 1,
				Addrs: []ids.ShortID{
					{
						0x51, 0x02, 0x5c, 0x61, 0xfb, 0xcf, 0xc0, 0x78,
						0xf6, 0x93, 0x34, 0xf8, 0x34, 0xbe, 0x6d, 0xd2,
						0x6d, 0x55, 0xa9, 0x55,
					},
					{
						0xc3, 0x34, 0x41, 0x28, 0xe0, 0x60, 0x12, 0x8e,
						0xde, 0x35, 0x23, 0xa2, 0x4a, 0x46, 0x1c, 0x89,
						0x43, 0xab, 0x08, 0x59,
					},
				},
			},
		},
	}

	outBytes, err := manager.Marshal(codecVersion, out)
	if err != nil {
		t.Fatal(err)
	}
	if !bytes.Equal(outBytes, expected) {
		t.Fatalf("Expected:\n0x%x\nResult:\n0x%x",
			expected,
			outBytes,
		)
	}
}

func TestTransferableInputVerifyNil(t *testing.T) {
	ti := (*TransferableInput)(nil)
	if err := ti.Verify(); err == nil {
		t.Fatalf("Should have errored due to nil transferable input")
	}
}

func TestTransferableInputVerifyNilFx(t *testing.T) {
	ti := &TransferableInput{
		UTXOID: UTXOID{TxID: ids.Empty},
		Asset:  Asset{ID: ids.Empty},
	}
	if err := ti.Verify(); err == nil {
		t.Fatalf("Should have errored due to nil transferable fx input")
	}
}

func TestTransferableInputVerify(t *testing.T) {
	assetID := ids.GenerateTestID()
	ti := &TransferableInput{
		UTXOID: UTXOID{TxID: assetID},
		Asset:  Asset{ID: assetID},
		In:     &TestTransferable{},
	}
	if err := ti.Verify(); err != nil {
		t.Fatal(err)
	}
	if ti.Input() != ti.In {
		t.Fatalf("Should have returned the fx input")
	}
}

func TestTransferableInputSorting(t *testing.T) {
	c := linearcodec.NewDefault()
	if err := c.RegisterType(&TestTransferable{}); err != nil {
		t.Fatal(err)
	}

	ins := []*TransferableInput{
		{
			UTXOID: UTXOID{
				TxID:        ids.ID{1},
				OutputIndex: 1,
			},
			Asset: Asset{ID: ids.Empty},
			In:    &TestTransferable{},
		},
		{
			UTXOID: UTXOID{
				TxID:        ids.ID{1},
				OutputIndex: 0,
			},
			Asset: Asset{ID: ids.Empty},
			In:    &TestTransferable{},
		},
		{
			UTXOID: UTXOID{
				TxID:        ids.Empty,
				OutputIndex: 1,
			},
			Asset: Asset{ID: ids.Empty},
			In:    &TestTransferable{},
		},
		{
			UTXOID: UTXOID{
				TxID:        ids.Empty,
				OutputIndex: 0,
			},
			Asset: Asset{ID: ids.Empty},
			In:    &TestTransferable{},
		},
	}

	if utils.IsSortedAndUniqueSortable(ins) {
		t.Fatalf("Shouldn't be sorted")
	}
<<<<<<< HEAD
	utils.SortSliceSortable(ins)
=======
	utils.Sort(ins)
>>>>>>> b958ed70
	if !utils.IsSortedAndUniqueSortable(ins) {
		t.Fatalf("Should be sorted")
	}

	ins = append(ins, &TransferableInput{
		UTXOID: UTXOID{
			TxID:        ids.Empty,
			OutputIndex: 1,
		},
		Asset: Asset{ID: ids.Empty},
		In:    &TestTransferable{},
	})

	if utils.IsSortedAndUniqueSortable(ins) {
		t.Fatalf("Shouldn't be unique")
	}
}

func TestTransferableInputSerialization(t *testing.T) {
	c := linearcodec.NewDefault()
	if err := c.RegisterType(&secp256k1fx.TransferInput{}); err != nil {
		t.Fatal(err)
	}
	manager := codec.NewDefaultManager()
	if err := manager.RegisterCodec(codecVersion, c); err != nil {
		t.Fatal(err)
	}

	expected := []byte{
		// Codec version
		0x00, 0x00,
		// txID:
		0xf1, 0xe1, 0xd1, 0xc1, 0xb1, 0xa1, 0x91, 0x81,
		0x71, 0x61, 0x51, 0x41, 0x31, 0x21, 0x11, 0x01,
		0xf0, 0xe0, 0xd0, 0xc0, 0xb0, 0xa0, 0x90, 0x80,
		0x70, 0x60, 0x50, 0x40, 0x30, 0x20, 0x10, 0x00,
		// utxoIndex:
		0x00, 0x00, 0x00, 0x05,
		// assetID:
		0x00, 0x01, 0x02, 0x03, 0x04, 0x05, 0x06, 0x07,
		0x08, 0x09, 0x0a, 0x0b, 0x0c, 0x0d, 0x0e, 0x0f,
		0x10, 0x11, 0x12, 0x13, 0x14, 0x15, 0x16, 0x17,
		0x18, 0x19, 0x1a, 0x1b, 0x1c, 0x1d, 0x1e, 0x1f,
		// input:
		0x00, 0x00, 0x00, 0x00, 0x00, 0x00, 0x00, 0x00,
		0x07, 0x5b, 0xcd, 0x15, 0x00, 0x00, 0x00, 0x02,
		0x00, 0x00, 0x00, 0x03, 0x00, 0x00, 0x00, 0x07,
	}

	in := &TransferableInput{
		UTXOID: UTXOID{
			TxID: ids.ID{
				0xf1, 0xe1, 0xd1, 0xc1, 0xb1, 0xa1, 0x91, 0x81,
				0x71, 0x61, 0x51, 0x41, 0x31, 0x21, 0x11, 0x01,
				0xf0, 0xe0, 0xd0, 0xc0, 0xb0, 0xa0, 0x90, 0x80,
				0x70, 0x60, 0x50, 0x40, 0x30, 0x20, 0x10, 0x00,
			},
			OutputIndex: 5,
		},
		Asset: Asset{
			ID: ids.ID{
				0x00, 0x01, 0x02, 0x03, 0x04, 0x05, 0x06, 0x07,
				0x08, 0x09, 0x0a, 0x0b, 0x0c, 0x0d, 0x0e, 0x0f,
				0x10, 0x11, 0x12, 0x13, 0x14, 0x15, 0x16, 0x17,
				0x18, 0x19, 0x1a, 0x1b, 0x1c, 0x1d, 0x1e, 0x1f,
			},
		},
		In: &secp256k1fx.TransferInput{
			Amt: 123456789,
			Input: secp256k1fx.Input{
				SigIndices: []uint32{3, 7},
			},
		},
	}

	inBytes, err := manager.Marshal(codecVersion, in)
	if err != nil {
		t.Fatal(err)
	}
	if !bytes.Equal(inBytes, expected) {
		t.Fatalf("Expected:\n0x%x\nResult:\n0x%x",
			expected,
			inBytes,
		)
	}
}<|MERGE_RESOLUTION|>--- conflicted
+++ resolved
@@ -248,11 +248,7 @@
 	if utils.IsSortedAndUniqueSortable(ins) {
 		t.Fatalf("Shouldn't be sorted")
 	}
-<<<<<<< HEAD
-	utils.SortSliceSortable(ins)
-=======
 	utils.Sort(ins)
->>>>>>> b958ed70
 	if !utils.IsSortedAndUniqueSortable(ins) {
 		t.Fatalf("Should be sorted")
 	}
