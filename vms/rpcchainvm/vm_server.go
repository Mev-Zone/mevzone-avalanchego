--- conflicted
+++ resolved
@@ -273,7 +273,104 @@
 	return &vmproto.GetBlockIDByHeightResponse{BlkID: blkID[:]}, nil
 }
 
-<<<<<<< HEAD
+func (vm *VMServer) RegisterFastSyncer(ctx context.Context, req *vmproto.RegisterFastSyncerRequest) (*emptypb.Empty, error) {
+	fsVM, ok := vm.vm.(block.StateSyncableVM)
+	if !ok {
+		return nil, common.ErrStateSyncableVMNotImplemented
+	}
+
+	fastSyncers := make([]ids.ShortID, 0, len(req.NodeIDs))
+	for _, bytes := range req.NodeIDs {
+		var nodeID ids.ShortID
+		copy(nodeID[:], bytes)
+		fastSyncers = append(fastSyncers, nodeID)
+	}
+
+	return &emptypb.Empty{}, fsVM.RegisterFastSyncer(fastSyncers)
+}
+
+func (vm *VMServer) StateSyncEnabled(context.Context, *emptypb.Empty) (*vmproto.StateSyncEnabledResponse, error) {
+	fsVM, ok := vm.vm.(block.StateSyncableVM)
+	if !ok {
+		return nil, common.ErrStateSyncableVMNotImplemented
+	}
+
+	response, err := fsVM.StateSyncEnabled()
+	if err != nil {
+		return nil, err
+	}
+	return &vmproto.StateSyncEnabledResponse{Enabled: response}, nil
+}
+
+func (vm *VMServer) StateSyncGetLastSummary(ctx context.Context, empty *emptypb.Empty) (*vmproto.StateSyncGetLastSummaryResponse, error) {
+	fsVM, ok := vm.vm.(block.StateSyncableVM)
+	if !ok {
+		return nil, common.ErrStateSyncableVMNotImplemented
+	}
+
+	summary, err := fsVM.StateSyncGetLastSummary()
+	if err != nil {
+		return nil, err
+	}
+	return &vmproto.StateSyncGetLastSummaryResponse{
+		Key:   summary.Key,
+		State: summary.Content,
+	}, nil
+}
+
+func (vm *VMServer) StateSyncIsSummaryAccepted(ctx context.Context, req *vmproto.StateSyncIsSummaryAcceptedRequest) (*vmproto.StateSyncIsSummaryAcceptedResponse, error) {
+	fsVM, ok := vm.vm.(block.StateSyncableVM)
+	if !ok {
+		return nil, common.ErrStateSyncableVMNotImplemented
+	}
+
+	accepted, err := fsVM.StateSyncIsSummaryAccepted(req.Key)
+	if err != nil {
+		return nil, err
+	}
+	return &vmproto.StateSyncIsSummaryAcceptedResponse{Accepted: accepted}, nil
+}
+
+func (vm *VMServer) StateSync(ctx context.Context, req *vmproto.StateSyncRequest) (*emptypb.Empty, error) {
+	fsVM, ok := vm.vm.(block.StateSyncableVM)
+	if !ok {
+		return nil, common.ErrStateSyncableVMNotImplemented
+	}
+
+	summaries := make([]common.Summary, len(req.Summaries))
+	for k, v := range req.Summaries {
+		summaries[k].Key = v.Key
+		summaries[k].Content = v.State
+	}
+	err := fsVM.StateSync(summaries)
+	if err != nil {
+		return nil, err
+	}
+	return &emptypb.Empty{}, nil
+}
+
+func (vm *VMServer) GetLastSummaryBlockID(context.Context, *emptypb.Empty) (*vmproto.StateSyncLastSummaryBlockIDResponse, error) {
+	fsVM, ok := vm.vm.(block.StateSyncableVM)
+	if !ok {
+		return nil, common.ErrStateSyncableVMNotImplemented
+	}
+
+	blkID, err := fsVM.GetLastSummaryBlockID()
+	if err != nil {
+		return nil, err
+	}
+	return &vmproto.StateSyncLastSummaryBlockIDResponse{Bytes: blkID[:]}, nil
+}
+
+func (vm *VMServer) SetLastSummaryBlock(ctx context.Context, req *vmproto.StateSyncSetLastSummaryBlockRequest) (*emptypb.Empty, error) {
+	fsVM, ok := vm.vm.(block.StateSyncableVM)
+	if !ok {
+		return nil, common.ErrStateSyncableVMNotImplemented
+	}
+
+	return &emptypb.Empty{}, fsVM.SetLastSummaryBlock(req.Bytes)
+}
+
 func (vm *VMServer) OnStart(_ context.Context, stateReq *vmproto.StateRequest) (*emptypb.Empty, error) {
 	var state snow.State
 	switch stateReq.State {
@@ -287,112 +384,6 @@
 		return &emptypb.Empty{}, snow.ErrUnknownState
 	}
 	return &emptypb.Empty{}, vm.vm.OnStart(state)
-=======
-func (vm *VMServer) RegisterFastSyncer(ctx context.Context, req *vmproto.RegisterFastSyncerRequest) (*emptypb.Empty, error) {
-	fsVM, ok := vm.vm.(block.StateSyncableVM)
-	if !ok {
-		return nil, common.ErrStateSyncableVMNotImplemented
-	}
-
-	fastSyncers := make([]ids.ShortID, 0, len(req.NodeIDs))
-	for _, bytes := range req.NodeIDs {
-		var nodeID ids.ShortID
-		copy(nodeID[:], bytes)
-		fastSyncers = append(fastSyncers, nodeID)
-	}
-
-	return &emptypb.Empty{}, fsVM.RegisterFastSyncer(fastSyncers)
-}
-
-func (vm *VMServer) StateSyncEnabled(context.Context, *emptypb.Empty) (*vmproto.StateSyncEnabledResponse, error) {
-	fsVM, ok := vm.vm.(block.StateSyncableVM)
-	if !ok {
-		return nil, common.ErrStateSyncableVMNotImplemented
-	}
-
-	response, err := fsVM.StateSyncEnabled()
-	if err != nil {
-		return nil, err
-	}
-	return &vmproto.StateSyncEnabledResponse{Enabled: response}, nil
-}
-
-func (vm *VMServer) StateSyncGetLastSummary(ctx context.Context, empty *emptypb.Empty) (*vmproto.StateSyncGetLastSummaryResponse, error) {
-	fsVM, ok := vm.vm.(block.StateSyncableVM)
-	if !ok {
-		return nil, common.ErrStateSyncableVMNotImplemented
-	}
-
-	summary, err := fsVM.StateSyncGetLastSummary()
-	if err != nil {
-		return nil, err
-	}
-	return &vmproto.StateSyncGetLastSummaryResponse{
-		Key:   summary.Key,
-		State: summary.Content,
-	}, nil
-}
-
-func (vm *VMServer) StateSyncIsSummaryAccepted(ctx context.Context, req *vmproto.StateSyncIsSummaryAcceptedRequest) (*vmproto.StateSyncIsSummaryAcceptedResponse, error) {
-	fsVM, ok := vm.vm.(block.StateSyncableVM)
-	if !ok {
-		return nil, common.ErrStateSyncableVMNotImplemented
-	}
-
-	accepted, err := fsVM.StateSyncIsSummaryAccepted(req.Key)
-	if err != nil {
-		return nil, err
-	}
-	return &vmproto.StateSyncIsSummaryAcceptedResponse{Accepted: accepted}, nil
-}
-
-func (vm *VMServer) StateSync(ctx context.Context, req *vmproto.StateSyncRequest) (*emptypb.Empty, error) {
-	fsVM, ok := vm.vm.(block.StateSyncableVM)
-	if !ok {
-		return nil, common.ErrStateSyncableVMNotImplemented
-	}
-
-	summaries := make([]common.Summary, len(req.Summaries))
-	for k, v := range req.Summaries {
-		summaries[k].Key = v.Key
-		summaries[k].Content = v.State
-	}
-	err := fsVM.StateSync(summaries)
-	if err != nil {
-		return nil, err
-	}
-	return &emptypb.Empty{}, nil
-}
-
-func (vm *VMServer) GetLastSummaryBlockID(context.Context, *emptypb.Empty) (*vmproto.StateSyncLastSummaryBlockIDResponse, error) {
-	fsVM, ok := vm.vm.(block.StateSyncableVM)
-	if !ok {
-		return nil, common.ErrStateSyncableVMNotImplemented
-	}
-
-	blkID, err := fsVM.GetLastSummaryBlockID()
-	if err != nil {
-		return nil, err
-	}
-	return &vmproto.StateSyncLastSummaryBlockIDResponse{Bytes: blkID[:]}, nil
-}
-
-func (vm *VMServer) SetLastSummaryBlock(ctx context.Context, req *vmproto.StateSyncSetLastSummaryBlockRequest) (*emptypb.Empty, error) {
-	fsVM, ok := vm.vm.(block.StateSyncableVM)
-	if !ok {
-		return nil, common.ErrStateSyncableVMNotImplemented
-	}
-
-	return &emptypb.Empty{}, fsVM.SetLastSummaryBlock(req.Bytes)
-}
-
-func (vm *VMServer) Bootstrapping(context.Context, *emptypb.Empty) (*emptypb.Empty, error) {
-	return &emptypb.Empty{}, vm.vm.Bootstrapping()
-}
-
-func (vm *VMServer) Bootstrapped(context.Context, *emptypb.Empty) (*emptypb.Empty, error) {
-	return &emptypb.Empty{}, vm.vm.Bootstrapped()
->>>>>>> 96514061
 }
 
 func (vm *VMServer) Shutdown(context.Context, *emptypb.Empty) (*emptypb.Empty, error) {
