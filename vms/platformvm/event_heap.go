--- conflicted
+++ resolved
@@ -9,10 +9,6 @@
 	"time"
 
 	"github.com/ava-labs/avalanchego/ids"
-<<<<<<< HEAD
-	"github.com/ava-labs/avalanchego/vms/platformvm/platformcodec"
-=======
->>>>>>> b3dcbdb8
 	"github.com/ava-labs/avalanchego/vms/platformvm/transactions"
 )
 
@@ -28,7 +24,7 @@
 // their startTime or their endTime. If SortByStartTime == true, the first
 // element of [Txs] is the tx in the heap with the earliest startTime. Otherwise
 // the first element is the tx with earliest endTime. The default value of this
-// struct will order transactions. by endTime. This struct implements the heap
+// struct will order transactions by endTime. This struct implements the heap
 // interface.
 // Transactions must be syntactically verified before adding to EventHeap to
 // ensure that EventHeap can always by marshalled.
@@ -68,7 +64,7 @@
 }
 func (h *EventHeap) Swap(i, j int) { h.Txs[i], h.Txs[j] = h.Txs[j], h.Txs[i] }
 
-// Timestamp returns the timestamp on the top transactions.on the heap
+// Timestamp returns the timestamp on the top transaction on the heap
 func (h *EventHeap) Timestamp() time.Time {
 	tx := h.Txs[0].UnsignedTx.(TimedTx)
 	if h.SortByStartTime {
@@ -96,9 +92,5 @@
 
 // Bytes returns the byte representation of this heap
 func (h *EventHeap) Bytes() ([]byte, error) {
-<<<<<<< HEAD
-	return platformcodec.Codec.Marshal(platformcodec.Version, h)
-=======
 	return Codec.Marshal(CodecVersion, h)
->>>>>>> b3dcbdb8
 }