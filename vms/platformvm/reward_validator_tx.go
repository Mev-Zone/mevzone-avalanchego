// (c) 2019-2020, Ava Labs, Inc. All rights reserved.
// See the file LICENSE for licensing terms.

package platformvm

import (
	"container/heap"
	"errors"
	"fmt"
	"math"

	"github.com/ava-labs/gecko/database"
	"github.com/ava-labs/gecko/database/versiondb"
	"github.com/ava-labs/gecko/ids"
<<<<<<< HEAD
	safemath "github.com/ava-labs/gecko/utils/math"
	"github.com/ava-labs/gecko/vms/components/ava"
	"github.com/ava-labs/gecko/vms/secp256k1fx"
=======
	"github.com/ava-labs/gecko/utils/constants"
	"github.com/ava-labs/gecko/utils/math"
>>>>>>> 99d8f914
)

var (
	errShouldBeDSValidator = errors.New("expected validator to be in the default subnet")
	errOverflowReward      = errors.New("overflow while calculating validator reward")
)

// rewardValidatorTx is a transaction that represents a proposal to remove a
// validator that is currently validating from the validator set.
//
// If this transaction is accepted and the next block accepted is a Commit
// block, the validator is removed and the address that the validator specified
// receives the staked AVAX as well as a validating reward.
//
// If this transaction is accepted and the next block accepted is an Abort
// block, the validator is removed and the address that the validator specified
// receives the staked AVAX but no reward.
type rewardValidatorTx struct {
	// ID of the tx that created the delegator/validator being removed/rewarded
	TxID ids.ID `serialize:"true"`
	vm   *VM
}

// initialize this tx
func (tx *rewardValidatorTx) initialize(vm *VM) error {
	tx.vm = vm
	return nil
}

// SyntacticVerify that this transaction is well formed
func (tx *rewardValidatorTx) SyntacticVerify() TxError {
	switch {
	case tx == nil:
		return tempError{errNilTx}
	case tx.TxID.IsZero():
		return tempError{errInvalidID}
	default:
		return nil
	}
}

// SemanticVerify this transaction performs a valid state transition.
//
// The current validating set must have at least one member.
// The next validator to be removed must be the validator specified in this block.
// The next validator to be removed must be have an end time equal to the current
//   chain timestamp.
func (tx *rewardValidatorTx) SemanticVerify(db database.Database) (*versiondb.Database, *versiondb.Database, func(), func(), TxError) {
	if err := tx.SyntacticVerify(); err != nil {
		return nil, nil, nil, nil, err
	} else if db == nil {
		return nil, nil, nil, nil, tempError{errDBNil}
	}

<<<<<<< HEAD
	defaultSubnetVdrHeap, err := tx.vm.getCurrentValidators(db, DefaultSubnetID)
=======
	currentEvents, err := tx.vm.getCurrentValidators(db, constants.DefaultSubnetID)
>>>>>>> 99d8f914
	if err != nil {
		return nil, nil, nil, nil, tempError{err}
	} else if defaultSubnetVdrHeap.Len() == 0 { // there is no validator to remove
		return nil, nil, nil, nil, permError{errEmptyValidatingSet}
	}
	vdrTx := defaultSubnetVdrHeap.Peek()

	if txID := vdrTx.ID(); !txID.Equals(tx.TxID) {
		return nil, nil, nil, nil, permError{fmt.Errorf("attempting to remove TxID: %s. Should be removing %s",
			tx.TxID,
			txID)}
	}

	// Verify that the chain's timestamp is the validator's end time
	currentTime, err := tx.vm.getTimestamp(db)
	if err != nil {
		return nil, nil, nil, nil, tempError{err}
	} else if endTime := vdrTx.EndTime(); !endTime.Equal(currentTime) {
		return nil, nil, nil, nil, permError{fmt.Errorf("attempting to remove TxID: %s before their end time %s",
			tx.TxID,
			endTime)}
	}

	heap.Pop(defaultSubnetVdrHeap) // Remove validator from the validator set

	// If this tx's proposal is committed, remove the validator from the validator set
	onCommitDB := versiondb.New(db)
<<<<<<< HEAD
	if err := tx.vm.putCurrentValidators(onCommitDB, defaultSubnetVdrHeap, DefaultSubnetID); err != nil {
		return nil, nil, nil, nil, tempError{err}
=======
	// If this tx's proposal is committed, remove the validator from the validator set and update the
	// account balance to reflect the return of staked $AVA and their reward.
	if err := tx.vm.putCurrentValidators(onCommitDB, currentEvents, constants.DefaultSubnetID); err != nil {
		return nil, nil, nil, nil, permError{errDBPutCurrentValidators}
>>>>>>> 99d8f914
	}

	// If this tx's proposal is aborted, remove the validator from the validator set
	onAbortDB := versiondb.New(db)
<<<<<<< HEAD
	if err := tx.vm.putCurrentValidators(onAbortDB, defaultSubnetVdrHeap, DefaultSubnetID); err != nil {
		return nil, nil, nil, nil, tempError{err}
	}

	// [utxo] will be copied and modified below. It's a boilerplate.
	// Cleaner than re-declaring this struct many times.
	utxo := ava.UTXO{
		UTXOID: ava.UTXOID{
			TxID:        vdrTx.ID(), // Points to the tx that added the validator
			OutputIndex: 0,          // Will be modified
		},
		Asset: ava.Asset{ID: tx.vm.avaxAssetID},
		Out:   nil, // Will be modified
	}
	out := secp256k1fx.TransferOutput{ // Also a boilerplate, like [utxo]
		Amt: 0, // Will be modified
		OutputOwners: secp256k1fx.OutputOwners{
			Locktime:  0,
			Threshold: 1,
			Addrs:     nil, // Will be modified
		},
=======
	// If this tx's proposal is aborted, remove the validator from the validator set and update the
	// account balance to reflect the return of staked $AVA. The validator receives no reward.
	if err := tx.vm.putCurrentValidators(onAbortDB, currentEvents, constants.DefaultSubnetID); err != nil {
		return nil, nil, nil, nil, permError{errDBPutCurrentValidators}
>>>>>>> 99d8f914
	}

	switch vdrTx := vdrTx.(type) {
	case *addDefaultSubnetValidatorTx:
		// We're removing a default subnet validator
		// Calculate the reward
		reward := reward(vdrTx.Duration(), vdrTx.Wght, InflationRate)
		amountWithReward, err := safemath.Add64(vdrTx.Wght, reward) // overflow should never happen
		if err != nil {
			amountWithReward = math.MaxUint64
			tx.vm.Ctx.Log.Error(errOverflowReward.Error()) // This should never happen
		}

		// If this proposal is committed, they get the reward
		commitUTXO := utxo // Copies the struct (_not_ a reference)
		commitUTXO.OutputIndex = uint32(len(vdrTx.Outs()))
		commitOut := out // Copies the struct (_not_ a reference)
		commitOut.Addrs = []ids.ShortID{vdrTx.Destination}
		commitOut.Amt = amountWithReward
		commitUTXO.Out = &commitOut
		if err := tx.vm.putUTXO(onCommitDB, &commitUTXO); err != nil {
			return nil, nil, nil, nil, tempError{err}
		}

		// If this proposal is rejected, they just get back staked tokens
		abortUTXO := utxo // Copies the struct (_not_ a reference)
		abortUTXO.OutputIndex = uint32(len(vdrTx.Outs()))
		abortOut := out // Copies the struct (_not_ a reference)
		abortOut.Addrs = []ids.ShortID{vdrTx.Destination}
		abortOut.Amt = vdrTx.Wght // No reward --> just get staked AVAX back
		abortUTXO.Out = &abortOut
		if err := tx.vm.putUTXO(onAbortDB, &abortUTXO); err != nil {
			return nil, nil, nil, nil, tempError{err}
		}
	case *addDefaultSubnetDelegatorTx:
		// We're removing a delegator
		parentTx, err := defaultSubnetVdrHeap.getDefaultSubnetStaker(vdrTx.NodeID)
		if err != nil {
			return nil, nil, nil, nil, permError{err}
		}

		// If reward given, it will be this amount
		reward := reward(vdrTx.Duration(), vdrTx.Wght, InflationRate)
		// Calculate split of reward between delegator/delegatee
		// The delegator gives stake to the validatee
		delegatorShares := NumberOfShares - uint64(parentTx.Shares)    // parentTx.Shares <= NumberOfShares so no underflow
		delegatorReward := delegatorShares * (reward / NumberOfShares) // delegatorShares <= NumberOfShares so no overflow
		// Delay rounding as long as possible for small numbers
		if optimisticReward, err := safemath.Mul64(delegatorShares, reward); err == nil {
			delegatorReward = optimisticReward / NumberOfShares
		}
		delegateeReward := reward - delegatorReward // delegatorReward <= reward so no underflow

		// Record the amount the delegator/delegatee receive if a reward is given
		delegatorAmtWithReward, err := safemath.Add64(vdrTx.Wght, delegatorReward) // overflow should never happen
		if err != nil {
			delegatorAmtWithReward = math.MaxUint64
			tx.vm.Ctx.Log.Error(errOverflowReward.Error())
		}
		delegatorCommitUTXO := utxo // Copies the struct (_not_ a reference)
		delegatorCommitUTXO.OutputIndex = uint32(len(vdrTx.Outs()))
		delegatorCommitOut := out // Copies the struct (_not_ a reference)
		delegatorCommitOut.Addrs = []ids.ShortID{vdrTx.Destination}
		delegatorCommitOut.Amt = delegatorAmtWithReward // Delegator gets back their stake plus reward
		delegatorCommitUTXO.Out = &delegatorCommitOut
		if err := tx.vm.putUTXO(onCommitDB, &delegatorCommitUTXO); err != nil {
			return nil, nil, nil, nil, tempError{err}
		}

		delegateeCommitUTXO := utxo // Copies the struct (_not_ a reference)
		delegateeCommitUTXO.OutputIndex = delegatorCommitUTXO.OutputIndex + 1
		delegateeCommitOut := out // Copies the struct (_not_ a reference)
		delegateeCommitOut.Addrs = []ids.ShortID{parentTx.Destination}
		delegateeCommitOut.Amt = delegateeReward // Delegatee gets their reward share
		delegateeCommitUTXO.Out = &delegateeCommitOut
		if err := tx.vm.putUTXO(onCommitDB, &delegateeCommitUTXO); err != nil {
			return nil, nil, nil, nil, tempError{err}
		}

		// If no reward is given, just give delegatee their AVAX back
		abortUTXO := utxo // Copies the struct (_not_ a reference)
		abortUTXO.OutputIndex = uint32(len(vdrTx.Outs()))
		abortOut := out
		abortOut.Addrs = []ids.ShortID{vdrTx.Destination}
		abortOut.Amt = vdrTx.Wght // No reward --> just get staked AVAX back
		abortUTXO.Out = &abortOut
		if err := tx.vm.putUTXO(onAbortDB, &abortUTXO); err != nil {
			return nil, nil, nil, nil, tempError{err}
		}
	default:
		return nil, nil, nil, nil, permError{errShouldBeDSValidator}
	}

	// Regardless of whether this tx is committed or aborted, update the
	// validator set to remove the staker. onAbortDB or onCommitDB should commit
	// (flush to vm.DB) before this is called
	updateValidators := func() {
		if err := tx.vm.updateValidators(constants.DefaultSubnetID); err != nil {
			tx.vm.Ctx.Log.Fatal("failed to update validators on the default subnet: %s", err)
		}
	}

	return onCommitDB, onAbortDB, updateValidators, updateValidators, nil
}

// InitiallyPrefersCommit returns true.
//
// Right now, *Commit (that is, remove the validator and reward them) is always
// preferred over *Abort (remove the validator but don't reward them.)
//
// TODO: A validator should receive a reward only if they are sufficiently
// responsive and correct during the time they are validating.
func (tx *rewardValidatorTx) InitiallyPrefersCommit() bool { return true }

// RewardStakerTx creates a new transaction that proposes to remove the staker
// [validatorID] from the default validator set.
func (vm *VM) newRewardValidatorTx(txID ids.ID) (*rewardValidatorTx, error) {
	tx := &rewardValidatorTx{
		TxID: txID,
	}
	return tx, tx.initialize(vm)
}<|MERGE_RESOLUTION|>--- conflicted
+++ resolved
@@ -12,14 +12,11 @@
 	"github.com/ava-labs/gecko/database"
 	"github.com/ava-labs/gecko/database/versiondb"
 	"github.com/ava-labs/gecko/ids"
-<<<<<<< HEAD
-	safemath "github.com/ava-labs/gecko/utils/math"
+	"github.com/ava-labs/gecko/utils/constants"
 	"github.com/ava-labs/gecko/vms/components/ava"
 	"github.com/ava-labs/gecko/vms/secp256k1fx"
-=======
-	"github.com/ava-labs/gecko/utils/constants"
-	"github.com/ava-labs/gecko/utils/math"
->>>>>>> 99d8f914
+
+	safemath "github.com/ava-labs/gecko/utils/math"
 )
 
 var (
@@ -74,11 +71,7 @@
 		return nil, nil, nil, nil, tempError{errDBNil}
 	}
 
-<<<<<<< HEAD
-	defaultSubnetVdrHeap, err := tx.vm.getCurrentValidators(db, DefaultSubnetID)
-=======
-	currentEvents, err := tx.vm.getCurrentValidators(db, constants.DefaultSubnetID)
->>>>>>> 99d8f914
+	defaultSubnetVdrHeap, err := tx.vm.getCurrentValidators(db, constants.DefaultSubnetID)
 	if err != nil {
 		return nil, nil, nil, nil, tempError{err}
 	} else if defaultSubnetVdrHeap.Len() == 0 { // there is no validator to remove
@@ -106,21 +99,13 @@
 
 	// If this tx's proposal is committed, remove the validator from the validator set
 	onCommitDB := versiondb.New(db)
-<<<<<<< HEAD
-	if err := tx.vm.putCurrentValidators(onCommitDB, defaultSubnetVdrHeap, DefaultSubnetID); err != nil {
-		return nil, nil, nil, nil, tempError{err}
-=======
-	// If this tx's proposal is committed, remove the validator from the validator set and update the
-	// account balance to reflect the return of staked $AVA and their reward.
-	if err := tx.vm.putCurrentValidators(onCommitDB, currentEvents, constants.DefaultSubnetID); err != nil {
-		return nil, nil, nil, nil, permError{errDBPutCurrentValidators}
->>>>>>> 99d8f914
+	if err := tx.vm.putCurrentValidators(onCommitDB, defaultSubnetVdrHeap, constants.DefaultSubnetID); err != nil {
+		return nil, nil, nil, nil, tempError{err}
 	}
 
 	// If this tx's proposal is aborted, remove the validator from the validator set
 	onAbortDB := versiondb.New(db)
-<<<<<<< HEAD
-	if err := tx.vm.putCurrentValidators(onAbortDB, defaultSubnetVdrHeap, DefaultSubnetID); err != nil {
+	if err := tx.vm.putCurrentValidators(onAbortDB, defaultSubnetVdrHeap, constants.DefaultSubnetID); err != nil {
 		return nil, nil, nil, nil, tempError{err}
 	}
 
@@ -141,12 +126,6 @@
 			Threshold: 1,
 			Addrs:     nil, // Will be modified
 		},
-=======
-	// If this tx's proposal is aborted, remove the validator from the validator set and update the
-	// account balance to reflect the return of staked $AVA. The validator receives no reward.
-	if err := tx.vm.putCurrentValidators(onAbortDB, currentEvents, constants.DefaultSubnetID); err != nil {
-		return nil, nil, nil, nil, permError{errDBPutCurrentValidators}
->>>>>>> 99d8f914
 	}
 
 	switch vdrTx := vdrTx.(type) {
