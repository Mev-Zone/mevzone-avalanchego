// Copyright (C) 2019-2021, Ava Labs, Inc. All rights reserved.
// See the file LICENSE for licensing terms.

package platformvm

import (
	"errors"
	"fmt"
	"time"

	"github.com/gorilla/rpc/v2"
	"github.com/prometheus/client_golang/prometheus"

	"github.com/ava-labs/avalanchego/cache"
	"github.com/ava-labs/avalanchego/codec"
	"github.com/ava-labs/avalanchego/codec/linearcodec"
	"github.com/ava-labs/avalanchego/database"
	"github.com/ava-labs/avalanchego/database/manager"
	"github.com/ava-labs/avalanchego/ids"
	"github.com/ava-labs/avalanchego/snow"
	"github.com/ava-labs/avalanchego/snow/choices"
	"github.com/ava-labs/avalanchego/snow/consensus/snowman"
	"github.com/ava-labs/avalanchego/snow/engine/common"
	"github.com/ava-labs/avalanchego/snow/engine/snowman/block"
	"github.com/ava-labs/avalanchego/snow/uptime"
	"github.com/ava-labs/avalanchego/snow/validators"
	"github.com/ava-labs/avalanchego/utils"
	"github.com/ava-labs/avalanchego/utils/constants"
	"github.com/ava-labs/avalanchego/utils/json"
	"github.com/ava-labs/avalanchego/utils/logging"
	"github.com/ava-labs/avalanchego/utils/timer/mockable"
	"github.com/ava-labs/avalanchego/utils/window"
	"github.com/ava-labs/avalanchego/utils/wrappers"
	"github.com/ava-labs/avalanchego/version"
	"github.com/ava-labs/avalanchego/vms/components/avax"
	"github.com/ava-labs/avalanchego/vms/platformvm/blocks/stateless"
	"github.com/ava-labs/avalanchego/vms/platformvm/fx"
	"github.com/ava-labs/avalanchego/vms/platformvm/reward"
	"github.com/ava-labs/avalanchego/vms/platformvm/state"
	"github.com/ava-labs/avalanchego/vms/platformvm/txs/builder"
	"github.com/ava-labs/avalanchego/vms/platformvm/txs/executor"
	"github.com/ava-labs/avalanchego/vms/platformvm/txs/mempool"
	"github.com/ava-labs/avalanchego/vms/platformvm/utxos"
	"github.com/ava-labs/avalanchego/vms/secp256k1fx"

	safemath "github.com/ava-labs/avalanchego/utils/math"
	p_api "github.com/ava-labs/avalanchego/vms/platformvm/api"
	p_block "github.com/ava-labs/avalanchego/vms/platformvm/blocks/stateful"
	platformutils "github.com/ava-labs/avalanchego/vms/platformvm/utils"
)

var (
	_ block.ChainVM        = &VM{}
	_ validators.Connector = &VM{}
	_ secp256k1fx.VM       = &VM{}
	_ validators.State     = &VM{}

	errWrongCacheType = errors.New("unexpectedly cached type")
)

const (
	validatorSetsCacheSize        = 64
	maxRecentlyAcceptedWindowSize = 256
	recentlyAcceptedWindowTTL     = 5 * time.Minute
)

type VM struct {
	Factory
	blockBuilder

	metrics
	avax.AddressManager
	avax.AtomicUTXOManager
	*network

	// Used to get time. Useful for faking time during tests.
	clock mockable.Clock

	uptimeManager uptime.Manager

	rewards reward.Calculator

	// The context of this vm
	ctx       *snow.Context
	dbManager manager.Manager

	internalState state.State
	spendHandler  utxos.SpendHandler

	// ID of the preferred block
	preferred ids.ID

	fx            fx.Fx
	codecRegistry codec.Registry

	// Bootstrapped remembers if this chain has finished bootstrapping or not
	bootstrapped utils.AtomicBool

	// Maps caches for each subnet that is currently whitelisted.
	// Key: Subnet ID
	// Value: cache mapping height -> validator set map
	validatorSetCaches map[ids.ID]cache.Cacher

	// Key: block ID
	// Value: the block
	currentBlocks map[ids.ID]p_block.Block

	// sliding window of blocks that were recently accepted
	recentlyAccepted *window.Window

	txBuilder         builder.TxBuilder
	txExecutorBackend executor.Backend
	blkVerifier       p_block.Verifier
}

// Initialize this blockchain.
// [vm.ChainManager] and [vm.vdrMgr] must be set before this function is called.
func (vm *VM) Initialize(
	ctx *snow.Context,
	dbManager manager.Manager,
	genesisBytes []byte,
	upgradeBytes []byte,
	configBytes []byte,
	toEngine chan<- common.Message,
	_ []*common.Fx,
	appSender common.AppSender,
) error {
	var err error
	ctx.Log.Verbo("initializing platform chain")

	registerer := prometheus.NewRegistry()
	vm.ctx = ctx
	if err := ctx.Metrics.Register(registerer); err != nil {
		return err
	}

	vm.dbManager = dbManager

	vm.codecRegistry = linearcodec.NewDefault()
	vm.fx = &secp256k1fx.Fx{}
	if err := vm.fx.Initialize(vm); err != nil {
		return err
	}

	// Initialize metrics as soon as possible
	if err := vm.metrics.Initialize("", registerer, vm.WhitelistedSubnets); err != nil {
		return err
	}

	vm.validatorSetCaches = make(map[ids.ID]cache.Cacher)
	vm.recentlyAccepted = window.New(
		window.Config{
			Clock:   &vm.clock,
			MaxSize: maxRecentlyAcceptedWindowSize,
			TTL:     recentlyAcceptedWindowTTL,
		},
	)

	vm.rewards = reward.NewCalculator(vm.RewardConfig)
	vm.currentBlocks = make(map[ids.ID]p_block.Block)
<<<<<<< HEAD
	if vm.internalState, err = state.NewMetered(
=======
	if vm.internalState, err = NewState(
		vm,
>>>>>>> ca0439b8
		vm.dbManager.Current().Database,
		registerer,
		&vm.Config,
		vm.ctx,
		vm.metrics.localStake,
		vm.metrics.totalStake,
		vm.rewards,
		genesisBytes,
	); err != nil {
		return err
	}

	vm.AddressManager = avax.NewAddressManager(ctx)
	vm.AtomicUTXOManager = avax.NewAtomicUTXOManager(ctx.SharedMemory, Codec)
	vm.spendHandler = utxos.NewHandler(vm.ctx, vm.clock, vm.internalState, vm.fx)
	vm.uptimeManager = uptime.NewManager(vm.internalState)
	vm.UptimeLockedCalculator.SetCalculator(&vm.bootstrapped, &ctx.Lock, vm.uptimeManager)

	vm.txBuilder = builder.NewTxBuilder(
		vm.ctx,
		vm.Config,
		vm.clock,
		vm.fx,
		vm.internalState,
		vm.AtomicUTXOManager,
		vm.spendHandler,
		vm.rewards,
	)

	vm.txExecutorBackend = executor.Backend{
		Cfg:          &vm.Config,
		Ctx:          vm.ctx,
		Clk:          &vm.clock,
		Fx:           vm.fx,
		SpendHandler: vm.spendHandler,
		UptimeMan:    vm.uptimeManager,
		Rewards:      vm.rewards,
		Bootstrapped: &vm.bootstrapped,
	}

	// Note: there is a circular dependency among mempool and blkBuilder
	// which is broken by mean of vm
	mempool, err := mempool.NewMempool("mempool", registerer, vm)
	if err != nil {
		return fmt.Errorf("failed to create mempool: %w", err)
	}
	vm.blkVerifier = NewBlockVerifier(
		mempool,
		vm.internalState,
		vm.txExecutorBackend,
		&vm.metrics,
		vm.recentlyAccepted,
	)

	if err := vm.blockBuilder.Initialize(
		mempool,
		vm,
		toEngine,
		registerer,
	); err != nil {
		return fmt.Errorf(
			"failed to initialize the block builder: %w",
			err,
		)
	}
	vm.network = newNetwork(vm.ApricotPhase4Time, appSender, vm)

	if err := vm.updateValidators(); err != nil {
		return fmt.Errorf(
			"failed to initialize validator sets: %w",
			err,
		)
	}

	// Create all of the chains that the database says exist
	if err := vm.initBlockchains(); err != nil {
		return fmt.Errorf(
			"failed to initialize blockchains: %w",
			err,
		)
	}

	// Build off the most recently accepted block
	lastAcceptedID := vm.internalState.GetLastAccepted()
	ctx.Log.Info("initializing last accepted block as %s", lastAcceptedID)
	return vm.SetPreference(lastAcceptedID)
}

// Create all chains that exist that this node validates.
func (vm *VM) initBlockchains() error {
	if err := vm.createSubnet(constants.PrimaryNetworkID); err != nil {
		return err
	}

	if vm.StakingEnabled {
		for subnetID := range vm.WhitelistedSubnets {
			if err := vm.createSubnet(subnetID); err != nil {
				return err
			}
		}
	} else {
		subnets, err := vm.internalState.GetSubnets()
		if err != nil {
			return err
		}
		for _, subnet := range subnets {
			if err := vm.createSubnet(subnet.ID()); err != nil {
				return err
			}
		}
	}
	return nil
}

// Create the subnet with ID [subnetID]
func (vm *VM) createSubnet(subnetID ids.ID) error {
	chains, err := vm.internalState.GetChains(subnetID)
	if err != nil {
		return err
	}
	for _, chain := range chains {
		if err := platformutils.CreateChain(vm.Config, chain.Unsigned, chain.ID()); err != nil {
			return err
		}
	}
	return nil
}

// onBootstrapStarted marks this VM as bootstrapping
func (vm *VM) onBootstrapStarted() error {
	vm.bootstrapped.SetValue(false)
	return vm.fx.Bootstrapping()
}

// onNormalOperationsStarted marks this VM as bootstrapped
func (vm *VM) onNormalOperationsStarted() error {
	if vm.bootstrapped.GetValue() {
		return nil
	}
	vm.bootstrapped.SetValue(true)

	if err := vm.fx.Bootstrapped(); err != nil {
		return err
	}

	primaryValidatorSet, exist := vm.Validators.GetValidators(constants.PrimaryNetworkID)
	if !exist {
		return errNoPrimaryValidators
	}
	primaryValidators := primaryValidatorSet.List()

	validatorIDs := make([]ids.NodeID, len(primaryValidators))
	for i, vdr := range primaryValidators {
		validatorIDs[i] = vdr.ID()
	}

	if err := vm.uptimeManager.StartTracking(validatorIDs); err != nil {
		return err
	}
	return vm.internalState.Commit()
}

func (vm *VM) SetState(state snow.State) error {
	switch state {
	case snow.Bootstrapping:
		return vm.onBootstrapStarted()
	case snow.NormalOp:
		return vm.onNormalOperationsStarted()
	default:
		return snow.ErrUnknownState
	}
}

// Shutdown this blockchain
func (vm *VM) Shutdown() error {
	if vm.dbManager == nil {
		return nil
	}

	vm.blockBuilder.Shutdown()

	if vm.bootstrapped.GetValue() {
		primaryValidatorSet, exist := vm.Validators.GetValidators(constants.PrimaryNetworkID)
		if !exist {
			return errNoPrimaryValidators
		}
		primaryValidators := primaryValidatorSet.List()

		validatorIDs := make([]ids.NodeID, len(primaryValidators))
		for i, vdr := range primaryValidators {
			validatorIDs[i] = vdr.ID()
		}

		if err := vm.uptimeManager.Shutdown(validatorIDs); err != nil {
			return err
		}
		if err := vm.internalState.Commit(); err != nil {
			return err
		}
	}

	errs := wrappers.Errs{}
	errs.Add(
		vm.internalState.Close(),
		vm.dbManager.Close(),
	)
	return errs.Err
}

// BuildBlock builds a block to be added to consensus
func (vm *VM) BuildBlock() (snowman.Block, error) { return vm.blockBuilder.BuildBlock() }

func (vm *VM) ParseBlock(b []byte) (snowman.Block, error) {
	statelessBlk, err := stateless.Parse(b)
	if err != nil {
		return nil, err
	}

	// TODO: remove this to make ParseBlock stateless
	if block, err := vm.GetBlock(statelessBlk.ID()); err == nil {
		// If we have seen this block before, return it with the most up-to-date
		// info
		return block, nil
	}

	return p_block.MakeStateful(
		statelessBlk,
		vm.blkVerifier,
		vm.txExecutorBackend,
		choices.Processing,
	)
}

func (vm *VM) GetBlock(blkID ids.ID) (snowman.Block, error) {
	return vm.blkVerifier.GetStatefulBlock(blkID)
}

// LastAccepted returns the block most recently accepted
func (vm *VM) LastAccepted() (ids.ID, error) {
	return vm.internalState.GetLastAccepted(), nil
}

// SetPreference sets the preferred block to be the one with ID [blkID]
func (vm *VM) SetPreference(blkID ids.ID) error {
	if blkID == vm.preferred {
		// If the preference didn't change, then this is a noop
		return nil
	}
	vm.preferred = blkID
	vm.blockBuilder.ResetBlockTimer()
	return nil
}

func (vm *VM) Preferred() (p_block.Block, error) {
	return vm.blkVerifier.GetStatefulBlock(vm.preferred)
}

func (vm *VM) Version() (string, error) {
	return version.Current.String(), nil
}

// CreateHandlers returns a map where:
// * keys are API endpoint extensions
// * values are API handlers
func (vm *VM) CreateHandlers() (map[string]*common.HTTPHandler, error) {
	server := rpc.NewServer()
	server.RegisterCodec(json.NewCodec(), "application/json")
	server.RegisterCodec(json.NewCodec(), "application/json;charset=UTF-8")
	server.RegisterInterceptFunc(vm.metrics.apiRequestMetrics.InterceptRequest)
	server.RegisterAfterFunc(vm.metrics.apiRequestMetrics.AfterRequest)
	if err := server.RegisterService(&Service{vm: vm}, "platform"); err != nil {
		return nil, err
	}

	return map[string]*common.HTTPHandler{
		"": {
			Handler: server,
		},
	}, nil
}

// CreateStaticHandlers returns a map where:
// * keys are API endpoint extensions
// * values are API handlers
func (vm *VM) CreateStaticHandlers() (map[string]*common.HTTPHandler, error) {
	server := rpc.NewServer()
	server.RegisterCodec(json.NewCodec(), "application/json")
	server.RegisterCodec(json.NewCodec(), "application/json;charset=UTF-8")
	if err := server.RegisterService(&p_api.StaticService{}, "platform"); err != nil {
		return nil, err
	}

	return map[string]*common.HTTPHandler{
		"": {
			LockOptions: common.NoLock,
			Handler:     server,
		},
	}, nil
}

func (vm *VM) Connected(vdrID ids.NodeID, _ version.Application) error {
	return vm.uptimeManager.Connect(vdrID)
}

func (vm *VM) Disconnected(vdrID ids.NodeID) error {
	if err := vm.uptimeManager.Disconnect(vdrID); err != nil {
		return err
	}
	return vm.internalState.Commit()
}

// GetValidatorSet returns the validator set at the specified height for the
// provided subnetID.
func (vm *VM) GetValidatorSet(height uint64, subnetID ids.ID) (map[ids.NodeID]uint64, error) {
	validatorSetsCache, exists := vm.validatorSetCaches[subnetID]
	if !exists {
		validatorSetsCache = &cache.LRU{Size: validatorSetsCacheSize}
		// Only cache whitelisted subnets
		if vm.WhitelistedSubnets.Contains(subnetID) || subnetID == constants.PrimaryNetworkID {
			vm.validatorSetCaches[subnetID] = validatorSetsCache
		}
	}

	if validatorSetIntf, ok := validatorSetsCache.Get(height); ok {
		validatorSet, ok := validatorSetIntf.(map[ids.NodeID]uint64)
		if !ok {
			return nil, errWrongCacheType
		}
		vm.metrics.validatorSetsCached.Inc()
		return validatorSet, nil
	}

	lastAcceptedHeight, err := vm.GetCurrentHeight()
	if err != nil {
		return nil, err
	}
	if lastAcceptedHeight < height {
		return nil, database.ErrNotFound
	}

	// get the start time to track metrics
	startTime := vm.Clock().Time()

	currentValidators, ok := vm.Validators.GetValidators(subnetID)
	if !ok {
		return nil, state.ErrNotEnoughValidators
	}
	currentValidatorList := currentValidators.List()

	vdrSet := make(map[ids.NodeID]uint64, len(currentValidatorList))
	for _, vdr := range currentValidatorList {
		vdrSet[vdr.ID()] = vdr.Weight()
	}

	for i := lastAcceptedHeight; i > height; i-- {
		diffs, err := vm.internalState.GetValidatorWeightDiffs(i, subnetID)
		if err != nil {
			return nil, err
		}

		for nodeID, diff := range diffs {
			var op func(uint64, uint64) (uint64, error)
			if diff.Decrease {
				// The validator's weight was decreased at this block, so in the
				// prior block it was higher.
				op = safemath.Add64
			} else {
				// The validator's weight was increased at this block, so in the
				// prior block it was lower.
				op = safemath.Sub64
			}

			newWeight, err := op(vdrSet[nodeID], diff.Amount)
			if err != nil {
				return nil, err
			}
			if newWeight == 0 {
				delete(vdrSet, nodeID)
			} else {
				vdrSet[nodeID] = newWeight
			}
		}
	}

	// cache the validator set
	validatorSetsCache.Put(height, vdrSet)

	endTime := vm.Clock().Time()
	vm.metrics.validatorSetsCreated.Inc()
	vm.metrics.validatorSetsDuration.Add(float64(endTime.Sub(startTime)))
	vm.metrics.validatorSetsHeightDiff.Add(float64(lastAcceptedHeight - height))
	return vdrSet, nil
}

// GetMinimumHeight returns the height of the most recent block beyond the
// horizon of our recentlyAccepted window.
//
// Because the time between blocks is arbitrary, we're only guaranteed that
// the window's configured TTL amount of time has passed once an element
// expires from the window.
//
// To try to always return a block older than the window's TTL, we return the
// parent of the oldest element in the window (as an expired element is always
// guaranteed to be sufficiently stale). If we haven't expired an element yet
// in the case of a process restart, we default to the lastAccepted block's
// height which is likely (but not guaranteed) to also be older than the
// window's configured TTL.
func (vm *VM) GetMinimumHeight() (uint64, error) {
	oldest, ok := vm.recentlyAccepted.Oldest()
	if !ok {
		return vm.GetCurrentHeight()
	}

	blk, err := vm.GetBlock(oldest.(ids.ID))
	if err != nil {
		return 0, err
	}

	return blk.Height() - 1, nil
}

// GetCurrentHeight returns the height of the last accepted block
func (vm *VM) GetCurrentHeight() (uint64, error) {
	lastAccepted, err := vm.GetBlock(vm.internalState.GetLastAccepted())
	if err != nil {
		return 0, err
	}
	return lastAccepted.Height(), nil
}

func (vm *VM) updateValidators() error {
	currentValidators := vm.internalState.CurrentStakers()
	primaryValidators, err := currentValidators.ValidatorSet(constants.PrimaryNetworkID)
	if err != nil {
		return err
	}
	if err := vm.Validators.Set(constants.PrimaryNetworkID, primaryValidators); err != nil {
		return err
	}

	weight, _ := primaryValidators.GetWeight(vm.ctx.NodeID)
	vm.localStake.Set(float64(weight))
	vm.totalStake.Set(float64(primaryValidators.Weight()))

	for subnetID := range vm.WhitelistedSubnets {
		subnetValidators, err := currentValidators.ValidatorSet(subnetID)
		if err != nil {
			return err
		}
		if err := vm.Validators.Set(subnetID, subnetValidators); err != nil {
			return err
		}
	}
	return nil
}

func (vm *VM) CodecRegistry() codec.Registry { return vm.codecRegistry }

func (vm *VM) Clock() *mockable.Clock { return &vm.clock }

func (vm *VM) Logger() logging.Logger { return vm.ctx.Log }

// Returns the percentage of the total stake of the subnet connected to this
// node.
func (vm *VM) getPercentConnected(subnetID ids.ID) (float64, error) {
	vdrSet, exists := vm.Validators.GetValidators(subnetID)
	if !exists {
		return 0, errNoValidators
	}

	vdrSetWeight := vdrSet.Weight()
	if vdrSetWeight == 0 {
		return 1, nil
	}

	var (
		connectedStake uint64
		err            error
	)
	for _, vdr := range vdrSet.List() {
		if !vm.uptimeManager.IsConnected(vdr.ID()) {
			continue // not connected to us --> don't include
		}
		connectedStake, err = safemath.Add64(connectedStake, vdr.Weight())
		if err != nil {
			return 0, err
		}
	}
	return float64(connectedStake) / float64(vdrSetWeight), nil
}<|MERGE_RESOLUTION|>--- conflicted
+++ resolved
@@ -158,12 +158,7 @@
 
 	vm.rewards = reward.NewCalculator(vm.RewardConfig)
 	vm.currentBlocks = make(map[ids.ID]p_block.Block)
-<<<<<<< HEAD
-	if vm.internalState, err = state.NewMetered(
-=======
-	if vm.internalState, err = NewState(
-		vm,
->>>>>>> ca0439b8
+	if vm.internalState, err = state.NewState(
 		vm.dbManager.Current().Database,
 		registerer,
 		&vm.Config,
