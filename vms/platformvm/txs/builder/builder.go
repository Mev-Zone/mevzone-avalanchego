--- conflicted
+++ resolved
@@ -366,11 +366,7 @@
 	signers = append(signers, subnetSigners)
 
 	// Sort the provided fxIDs
-<<<<<<< HEAD
-	utils.SortSliceSortable(fxIDs)
-=======
 	utils.Sort(fxIDs)
->>>>>>> b958ed70
 
 	// Create the tx
 	utx := &txs.CreateChainTx{
@@ -408,11 +404,7 @@
 	}
 
 	// Sort control addresses
-<<<<<<< HEAD
-	utils.SortSliceSortable(ownerAddrs)
-=======
 	utils.Sort(ownerAddrs)
->>>>>>> b958ed70
 
 	// Create the tx
 	utx := &txs.CreateSubnetTx{
