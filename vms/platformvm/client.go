--- conflicted
+++ resolved
@@ -235,11 +235,7 @@
 	Locktime    uint64
 	// subnet transformation tx ID for a permissionless subnet
 	SubnetTransformationTxID ids.ID
-<<<<<<< HEAD
-	// subnet manager information for a permissionless L1
-=======
 	// subnet conversion information for a permissionless L1
->>>>>>> 2fb7637e
 	ConversionID   ids.ID
 	ManagerChainID ids.ID
 	ManagerAddress []byte
