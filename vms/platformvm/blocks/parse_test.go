// Copyright (C) 2019-2021, Ava Labs, Inc. All rights reserved.
// See the file LICENSE for licensing terms.

package blocks

import (
	"testing"
	"time"

	"github.com/stretchr/testify/assert"

	"github.com/ava-labs/avalanchego/codec"
	"github.com/ava-labs/avalanchego/ids"
	"github.com/ava-labs/avalanchego/utils/crypto"
	"github.com/ava-labs/avalanchego/vms/components/avax"
	"github.com/ava-labs/avalanchego/vms/platformvm/txs"
	"github.com/ava-labs/avalanchego/vms/secp256k1fx"
)

var preFundedKeys = crypto.BuildTestKeys()

<<<<<<< HEAD
func TestStandardBlocks(t *testing.T) {
	// check Apricot standard block can be built and parsed
=======
func TestStandardBlock(t *testing.T) {
	// check standard block can be built and parsed
>>>>>>> 455c0d9d
	assert := assert.New(t)
	blkTimestamp := time.Now()
	parentID := ids.ID{'p', 'a', 'r', 'e', 'n', 't', 'I', 'D'}
	height := uint64(2022)
	txs, err := testDecisionTxs()
	assert.NoError(err)

	for _, cdc := range []codec.Manager{Codec, GenesisCodec} {
		// build block
		apricotStandardBlk, err := NewApricotStandardBlock(parentID, height, txs)
		assert.NoError(err)

		// parse block
<<<<<<< HEAD
		parsedBlueberry, err := Parse(apricotStandardBlk.Bytes(), cdc)
=======
		parsed, err := Parse(cdc, standardBlk.Bytes())
>>>>>>> 455c0d9d
		assert.NoError(err)

		// compare content
		assert.Equal(apricotStandardBlk.ID(), parsedBlueberry.ID())
		assert.Equal(apricotStandardBlk.Bytes(), parsedBlueberry.Bytes())
		assert.Equal(apricotStandardBlk.Parent(), parsedBlueberry.Parent())
		assert.Equal(apricotStandardBlk.Height(), parsedBlueberry.Height())

		// timestamp is not serialized in apricot blocks
		// no matter if block is built with a non-zero timestamp
		assert.Equal(time.Unix(0, 0), parsedBlueberry.BlockTimestamp())

		parsedApricot, ok := parsedBlueberry.(*ApricotStandardBlock)
		assert.True(ok)
		assert.Equal(txs, parsedApricot.Txs())

		// check that blueberry standard block can be built and parsed
		blueberryStandardBlk, err := NewBlueberryStandardBlock(blkTimestamp, parentID, height, txs)
		assert.NoError(err)

		// parse block
		parsedBlueberry, err = Parse(blueberryStandardBlk.Bytes(), cdc)
		assert.NoError(err)

		// compare content
		assert.Equal(blueberryStandardBlk.ID(), parsedBlueberry.ID())
		assert.Equal(blueberryStandardBlk.Bytes(), parsedBlueberry.Bytes())
		assert.Equal(blueberryStandardBlk.Parent(), blueberryStandardBlk.Parent())
		assert.Equal(blueberryStandardBlk.Height(), parsedBlueberry.Height())
		assert.Equal(blueberryStandardBlk.BlockTimestamp(), parsedBlueberry.BlockTimestamp())
		parsedBlueberryStandardBlk, ok := parsedBlueberry.(*BlueberryStandardBlock)
		assert.True(ok)
		assert.Equal(txs, parsedBlueberryStandardBlk.Txs())

		// backward compatibility check
		assert.Equal(parsedApricot.Txs(), parsedBlueberryStandardBlk.Txs())
	}
}

<<<<<<< HEAD
func TestProposalBlocks(t *testing.T) {
	// check Apricot proposal block can be built and parsed
=======
func TestProposalBlock(t *testing.T) {
	// check proposal block can be built and parsed
>>>>>>> 455c0d9d
	assert := assert.New(t)
	blkTimestamp := time.Now()
	parentID := ids.ID{'p', 'a', 'r', 'e', 'n', 't', 'I', 'D'}
	height := uint64(2022)
	tx, err := testProposalTx()
	assert.NoError(err)

	for _, cdc := range []codec.Manager{Codec, GenesisCodec} {
		// build block
		apricotProposalBlk, err := NewApricotProposalBlock(
			parentID,
			height,
			tx,
		)
		assert.NoError(err)

		// parse block
<<<<<<< HEAD
		parsed, err := Parse(apricotProposalBlk.Bytes(), cdc)
=======
		parsed, err := Parse(cdc, proposalBlk.Bytes())
>>>>>>> 455c0d9d
		assert.NoError(err)

		// compare content
		assert.Equal(apricotProposalBlk.ID(), parsed.ID())
		assert.Equal(apricotProposalBlk.Bytes(), parsed.Bytes())
		assert.Equal(apricotProposalBlk.Parent(), parsed.Parent())
		assert.Equal(apricotProposalBlk.Height(), parsed.Height())

		// timestamp is not serialized in apricot blocks
		// no matter if block is built with a non-zero timestamp
		assert.Equal(time.Unix(0, 0), parsed.BlockTimestamp())

		parsedApricotProposalBlk, ok := parsed.(*ApricotProposalBlock)
		assert.True(ok)
		assert.Equal([]*txs.Tx{tx}, parsedApricotProposalBlk.Txs())

		// check that blueberry proposal block can be built and parsed
		blueberryProposalBlk, err := NewBlueberryProposalBlock(
			blkTimestamp,
			parentID,
			height,
			tx,
		)
		assert.NoError(err)

		// parse block
		parsed, err = Parse(blueberryProposalBlk.Bytes(), cdc)
		assert.NoError(err)

		// compare content
		assert.Equal(blueberryProposalBlk.ID(), parsed.ID())
		assert.Equal(blueberryProposalBlk.Bytes(), parsed.Bytes())
		assert.Equal(blueberryProposalBlk.Parent(), blueberryProposalBlk.Parent())
		assert.Equal(blueberryProposalBlk.Height(), parsed.Height())
		assert.Equal(blueberryProposalBlk.BlockTimestamp(), parsed.BlockTimestamp())
		parsedBlueberryProposalBlk, ok := parsed.(*BlueberryProposalBlock)
		assert.True(ok)
		assert.Equal([]*txs.Tx{tx}, parsedBlueberryProposalBlk.Txs())

		// backward compatibility check
		assert.Equal(parsedApricotProposalBlk.Txs(), parsedBlueberryProposalBlk.Txs())
	}
}

func TestCommitBlock(t *testing.T) {
	// check Apricot commit block can be built and parsed
	assert := assert.New(t)
	blkTimestamp := time.Now()
	parentID := ids.ID{'p', 'a', 'r', 'e', 'n', 't', 'I', 'D'}
	height := uint64(2022)

	for _, cdc := range []codec.Manager{Codec, GenesisCodec} {
		// build block
		apricotCommitBlk, err := NewApricotCommitBlock(parentID, height)
		assert.NoError(err)

		// parse block
<<<<<<< HEAD
		parsed, err := Parse(apricotCommitBlk.Bytes(), cdc)
=======
		parsed, err := Parse(cdc, commitBlk.Bytes())
>>>>>>> 455c0d9d
		assert.NoError(err)

		// compare content
		assert.Equal(apricotCommitBlk.ID(), parsed.ID())
		assert.Equal(apricotCommitBlk.Bytes(), parsed.Bytes())
		assert.Equal(apricotCommitBlk.Parent(), parsed.Parent())
		assert.Equal(apricotCommitBlk.Height(), parsed.Height())

		// timestamp is not serialized in apricot blocks
		// no matter if block is built with a non-zero timestamp
		assert.Equal(time.Unix(0, 0), parsed.BlockTimestamp())

		// check that blueberry commit block can be built and parsed
		blueberryCommitBlk, err := NewBlueberryCommitBlock(blkTimestamp, parentID, height)
		assert.NoError(err)

		// parse block
		parsed, err = Parse(blueberryCommitBlk.Bytes(), cdc)
		assert.NoError(err)

		// compare content
		assert.Equal(blueberryCommitBlk.ID(), parsed.ID())
		assert.Equal(blueberryCommitBlk.Bytes(), parsed.Bytes())
		assert.Equal(blueberryCommitBlk.Parent(), blueberryCommitBlk.Parent())
		assert.Equal(blueberryCommitBlk.Height(), parsed.Height())
		assert.Equal(blueberryCommitBlk.BlockTimestamp(), parsed.BlockTimestamp())
	}
}

func TestAbortBlock(t *testing.T) {
	// check Apricot abort block can be built and parsed
	assert := assert.New(t)
	blkTimestamp := time.Now()
	parentID := ids.ID{'p', 'a', 'r', 'e', 'n', 't', 'I', 'D'}
	height := uint64(2022)

	for _, cdc := range []codec.Manager{Codec, GenesisCodec} {
		// build block
		apricotAbortBlk, err := NewApricotAbortBlock(parentID, height)
		assert.NoError(err)

		// parse block
		parsed, err := Parse(apricotAbortBlk.Bytes(), cdc)
		assert.NoError(err)

		// compare content
		assert.Equal(apricotAbortBlk.ID(), parsed.ID())
		assert.Equal(apricotAbortBlk.Bytes(), parsed.Bytes())
		assert.Equal(apricotAbortBlk.Parent(), parsed.Parent())
		assert.Equal(apricotAbortBlk.Height(), parsed.Height())

		// timestamp is not serialized in apricot blocks
		// no matter if block is built with a non-zero timestamp
		assert.Equal(time.Unix(0, 0), parsed.BlockTimestamp())

		// check that blueberry abort block can be built and parsed
		blueberryAbortBlk, err := NewBlueberryAbortBlock(blkTimestamp, parentID, height)
		assert.NoError(err)

		// parse block
<<<<<<< HEAD
		parsed, err = Parse(blueberryAbortBlk.Bytes(), cdc)
=======
		parsed, err := Parse(cdc, abortBlk.Bytes())
>>>>>>> 455c0d9d
		assert.NoError(err)

		// compare content
		assert.Equal(blueberryAbortBlk.ID(), parsed.ID())
		assert.Equal(blueberryAbortBlk.Bytes(), parsed.Bytes())
		assert.Equal(blueberryAbortBlk.Parent(), blueberryAbortBlk.Parent())
		assert.Equal(blueberryAbortBlk.Height(), parsed.Height())
		assert.Equal(blueberryAbortBlk.BlockTimestamp(), parsed.BlockTimestamp())
	}
}

func TestAtomicBlock(t *testing.T) {
	// check atomic block can be built and parsed
	assert := assert.New(t)
	parentID := ids.ID{'p', 'a', 'r', 'e', 'n', 't', 'I', 'D'}
	height := uint64(2022)
	tx, err := testAtomicTx()
	assert.NoError(err)

	for _, cdc := range []codec.Manager{Codec, GenesisCodec} {
		// build block
		atomicBlk, err := NewAtomicBlock(
			parentID,
			height,
			tx,
		)
		assert.NoError(err)

		// parse block
		parsed, err := Parse(cdc, atomicBlk.Bytes())
		assert.NoError(err)

		// compare content
		assert.Equal(atomicBlk.ID(), parsed.ID())
		assert.Equal(atomicBlk.Bytes(), parsed.Bytes())
		assert.Equal(atomicBlk.Parent(), parsed.Parent())
		assert.Equal(atomicBlk.Height(), parsed.Height())
		assert.Equal(time.Unix(0, 0), parsed.BlockTimestamp())

		parsedAtomicBlk, ok := parsed.(*AtomicBlock)
		assert.True(ok)
		assert.Equal([]*txs.Tx{tx}, parsedAtomicBlk.Txs())
	}
}

func testAtomicTx() (*txs.Tx, error) {
	utx := &txs.ImportTx{
		BaseTx: txs.BaseTx{BaseTx: avax.BaseTx{
			NetworkID:    10,
			BlockchainID: ids.ID{'c', 'h', 'a', 'i', 'n', 'I', 'D'},
			Outs: []*avax.TransferableOutput{{
				Asset: avax.Asset{ID: ids.ID{'a', 's', 's', 'e', 'r', 't'}},
				Out: &secp256k1fx.TransferOutput{
					Amt: uint64(1234),
					OutputOwners: secp256k1fx.OutputOwners{
						Threshold: 1,
						Addrs:     []ids.ShortID{preFundedKeys[0].PublicKey().Address()},
					},
				},
			}},
			Ins: []*avax.TransferableInput{{
				UTXOID: avax.UTXOID{
					TxID:        ids.ID{'t', 'x', 'I', 'D'},
					OutputIndex: 2,
				},
				Asset: avax.Asset{ID: ids.ID{'a', 's', 's', 'e', 'r', 't'}},
				In: &secp256k1fx.TransferInput{
					Amt:   uint64(5678),
					Input: secp256k1fx.Input{SigIndices: []uint32{0}},
				},
			}},
			Memo: []byte{1, 2, 3, 4, 5, 6, 7, 8},
		}},
		SourceChain: ids.ID{'c', 'h', 'a', 'i', 'n'},
		ImportedInputs: []*avax.TransferableInput{{
			UTXOID: avax.UTXOID{
				TxID:        ids.Empty.Prefix(1),
				OutputIndex: 1,
			},
			Asset: avax.Asset{ID: ids.ID{'a', 's', 's', 'e', 'r', 't'}},
			In: &secp256k1fx.TransferInput{
				Amt:   50000,
				Input: secp256k1fx.Input{SigIndices: []uint32{0}},
			},
		}},
	}
	signers := [][]*crypto.PrivateKeySECP256K1R{{preFundedKeys[0]}}
	return txs.NewSigned(utx, txs.Codec, signers)
}

func testDecisionTxs() ([]*txs.Tx, error) {
	countTxs := 2
	txes := make([]*txs.Tx, 0, countTxs)
	for i := 0; i < countTxs; i++ {
		// Create the tx
		utx := &txs.CreateChainTx{
			BaseTx: txs.BaseTx{BaseTx: avax.BaseTx{
				NetworkID:    10,
				BlockchainID: ids.ID{'c', 'h', 'a', 'i', 'n', 'I', 'D'},
				Outs: []*avax.TransferableOutput{{
					Asset: avax.Asset{ID: ids.ID{'a', 's', 's', 'e', 'r', 't'}},
					Out: &secp256k1fx.TransferOutput{
						Amt: uint64(1234),
						OutputOwners: secp256k1fx.OutputOwners{
							Threshold: 1,
							Addrs:     []ids.ShortID{preFundedKeys[0].PublicKey().Address()},
						},
					},
				}},
				Ins: []*avax.TransferableInput{{
					UTXOID: avax.UTXOID{
						TxID:        ids.ID{'t', 'x', 'I', 'D'},
						OutputIndex: 2,
					},
					Asset: avax.Asset{ID: ids.ID{'a', 's', 's', 'e', 'r', 't'}},
					In: &secp256k1fx.TransferInput{
						Amt:   uint64(5678),
						Input: secp256k1fx.Input{SigIndices: []uint32{0}},
					},
				}},
				Memo: []byte{1, 2, 3, 4, 5, 6, 7, 8},
			}},
			SubnetID:    ids.ID{'s', 'u', 'b', 'n', 'e', 't', 'I', 'D'},
			ChainName:   "a chain",
			VMID:        ids.GenerateTestID(),
			FxIDs:       []ids.ID{ids.GenerateTestID()},
			GenesisData: []byte{'g', 'e', 'n', 'D', 'a', 't', 'a'},
			SubnetAuth:  &secp256k1fx.Input{SigIndices: []uint32{1}},
		}

		signers := [][]*crypto.PrivateKeySECP256K1R{{preFundedKeys[0]}}
		tx, err := txs.NewSigned(utx, txs.Codec, signers)
		if err != nil {
			return nil, err
		}
		txes = append(txes, tx)
	}
	return txes, nil
}

func testProposalTx() (*txs.Tx, error) {
	utx := &txs.RewardValidatorTx{
		TxID: ids.ID{'r', 'e', 'w', 'a', 'r', 'd', 'I', 'D'},
	}

	signers := [][]*crypto.PrivateKeySECP256K1R{{preFundedKeys[0]}}
	return txs.NewSigned(utx, txs.Codec, signers)
}<|MERGE_RESOLUTION|>--- conflicted
+++ resolved
@@ -19,13 +19,8 @@
 
 var preFundedKeys = crypto.BuildTestKeys()
 
-<<<<<<< HEAD
 func TestStandardBlocks(t *testing.T) {
 	// check Apricot standard block can be built and parsed
-=======
-func TestStandardBlock(t *testing.T) {
-	// check standard block can be built and parsed
->>>>>>> 455c0d9d
 	assert := assert.New(t)
 	blkTimestamp := time.Now()
 	parentID := ids.ID{'p', 'a', 'r', 'e', 'n', 't', 'I', 'D'}
@@ -39,11 +34,7 @@
 		assert.NoError(err)
 
 		// parse block
-<<<<<<< HEAD
-		parsedBlueberry, err := Parse(apricotStandardBlk.Bytes(), cdc)
-=======
-		parsed, err := Parse(cdc, standardBlk.Bytes())
->>>>>>> 455c0d9d
+		parsedBlueberry, err := Parse(cdc, apricotStandardBlk.Bytes())
 		assert.NoError(err)
 
 		// compare content
@@ -65,7 +56,7 @@
 		assert.NoError(err)
 
 		// parse block
-		parsedBlueberry, err = Parse(blueberryStandardBlk.Bytes(), cdc)
+		parsedBlueberry, err = Parse(cdc, blueberryStandardBlk.Bytes())
 		assert.NoError(err)
 
 		// compare content
@@ -83,13 +74,8 @@
 	}
 }
 
-<<<<<<< HEAD
 func TestProposalBlocks(t *testing.T) {
 	// check Apricot proposal block can be built and parsed
-=======
-func TestProposalBlock(t *testing.T) {
-	// check proposal block can be built and parsed
->>>>>>> 455c0d9d
 	assert := assert.New(t)
 	blkTimestamp := time.Now()
 	parentID := ids.ID{'p', 'a', 'r', 'e', 'n', 't', 'I', 'D'}
@@ -107,11 +93,7 @@
 		assert.NoError(err)
 
 		// parse block
-<<<<<<< HEAD
-		parsed, err := Parse(apricotProposalBlk.Bytes(), cdc)
-=======
-		parsed, err := Parse(cdc, proposalBlk.Bytes())
->>>>>>> 455c0d9d
+		parsed, err := Parse(cdc, apricotProposalBlk.Bytes())
 		assert.NoError(err)
 
 		// compare content
@@ -138,7 +120,7 @@
 		assert.NoError(err)
 
 		// parse block
-		parsed, err = Parse(blueberryProposalBlk.Bytes(), cdc)
+		parsed, err = Parse(cdc, blueberryProposalBlk.Bytes())
 		assert.NoError(err)
 
 		// compare content
@@ -169,11 +151,7 @@
 		assert.NoError(err)
 
 		// parse block
-<<<<<<< HEAD
-		parsed, err := Parse(apricotCommitBlk.Bytes(), cdc)
-=======
-		parsed, err := Parse(cdc, commitBlk.Bytes())
->>>>>>> 455c0d9d
+		parsed, err := Parse(cdc, apricotCommitBlk.Bytes())
 		assert.NoError(err)
 
 		// compare content
@@ -191,7 +169,7 @@
 		assert.NoError(err)
 
 		// parse block
-		parsed, err = Parse(blueberryCommitBlk.Bytes(), cdc)
+		parsed, err = Parse(cdc, blueberryCommitBlk.Bytes())
 		assert.NoError(err)
 
 		// compare content
@@ -216,7 +194,7 @@
 		assert.NoError(err)
 
 		// parse block
-		parsed, err := Parse(apricotAbortBlk.Bytes(), cdc)
+		parsed, err := Parse(cdc, apricotAbortBlk.Bytes())
 		assert.NoError(err)
 
 		// compare content
@@ -234,11 +212,7 @@
 		assert.NoError(err)
 
 		// parse block
-<<<<<<< HEAD
-		parsed, err = Parse(blueberryAbortBlk.Bytes(), cdc)
-=======
-		parsed, err := Parse(cdc, abortBlk.Bytes())
->>>>>>> 455c0d9d
+		parsed, err = Parse(cdc, blueberryAbortBlk.Bytes())
 		assert.NoError(err)
 
 		// compare content
