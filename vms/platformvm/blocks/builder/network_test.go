--- conflicted
+++ resolved
@@ -21,12 +21,8 @@
 func TestMempoolValidGossipedTxIsAddedToMempool(t *testing.T) {
 	assert := assert.New(t)
 
-<<<<<<< HEAD
 	env := newEnvironment(t, false /*mockResetBlockTimer*/)
-=======
-	env := newEnvironment(t)
 	env.ctx.Lock.Lock()
->>>>>>> 0ecd30dc
 	defer func() {
 		assert.NoError(shutdownEnvironment(env))
 	}()
@@ -75,12 +71,8 @@
 func TestMempoolInvalidGossipedTxIsNotAddedToMempool(t *testing.T) {
 	assert := assert.New(t)
 
-<<<<<<< HEAD
 	env := newEnvironment(t, false /*mockResetBlockTimer*/)
-=======
-	env := newEnvironment(t)
 	env.ctx.Lock.Lock()
->>>>>>> 0ecd30dc
 	defer func() {
 		assert.NoError(shutdownEnvironment(env))
 	}()
@@ -106,12 +98,8 @@
 func TestMempoolNewLocaTxIsGossiped(t *testing.T) {
 	assert := assert.New(t)
 
-<<<<<<< HEAD
 	env := newEnvironment(t, false /*mockResetBlockTimer*/)
-=======
-	env := newEnvironment(t)
 	env.ctx.Lock.Lock()
->>>>>>> 0ecd30dc
 	defer func() {
 		assert.NoError(shutdownEnvironment(env))
 	}()
