// Copyright (C) 2019-2022, Ava Labs, Inc. All rights reserved.
// See the file LICENSE for licensing terms.

// TODO: consider moving the network implementation to a separate package

package builder

import (
	"context"
	"fmt"
	"time"

	"go.uber.org/zap"

	"github.com/ava-labs/avalanchego/cache"
	"github.com/ava-labs/avalanchego/ids"
	"github.com/ava-labs/avalanchego/snow"
	"github.com/ava-labs/avalanchego/snow/engine/common"
	"github.com/ava-labs/avalanchego/vms/platformvm/message"
	"github.com/ava-labs/avalanchego/vms/platformvm/txs"
)

const (
	// We allow [recentCacheSize] to be fairly large because we only store hashes
	// in the cache, not entire transactions.
	recentCacheSize = 512
)

var _ Network = &network{}

type Network interface {
	common.AppHandler

	// GossipTx gossips the transaction to some of the connected peers
	GossipTx(tx *txs.Tx) error
}

type network struct {
	ctx        *snow.Context
	blkBuilder Builder

	// gossip related attributes
	appSender common.AppSender
	recentTxs *cache.LRU
}

func NewNetwork(
	ctx *snow.Context,
	blkBuilder *builder,
	appSender common.AppSender,
) Network {
	return &network{
		ctx:        ctx,
		blkBuilder: blkBuilder,
		appSender:  appSender,
		recentTxs:  &cache.LRU{Size: recentCacheSize},
	}
}

<<<<<<< HEAD
func (n *network) AppRequestFailed(_ context.Context, nodeID ids.NodeID, requestID uint32) error {
=======
func (n *network) CrossChainAppRequestFailed(chainID ids.ID, requestID uint32) error {
	// This VM currently only supports gossiping of txs, so there are no
	// requests.
	return nil
}

func (n *network) CrossChainAppRequest(chainID ids.ID, requestID uint32, deadline time.Time, request []byte) error {
	// This VM currently only supports gossiping of txs, so there are no
	// requests.
	return nil
}

func (n *network) CrossChainAppResponse(chainID ids.ID, requestID uint32, response []byte) error {
	// This VM currently only supports gossiping of txs, so there are no
	// requests.
	return nil
}

func (n *network) AppRequestFailed(nodeID ids.NodeID, requestID uint32) error {
>>>>>>> 600c2cfc
	// This VM currently only supports gossiping of txs, so there are no
	// requests.
	return nil
}

func (n *network) AppRequest(_ context.Context, nodeID ids.NodeID, requestID uint32, deadline time.Time, msgBytes []byte) error {
	// This VM currently only supports gossiping of txs, so there are no
	// requests.
	return nil
}

func (n *network) AppResponse(_ context.Context, nodeID ids.NodeID, requestID uint32, msgBytes []byte) error {
	// This VM currently only supports gossiping of txs, so there are no
	// requests.
	return nil
}

func (n *network) AppGossip(_ context.Context, nodeID ids.NodeID, msgBytes []byte) error {
	n.ctx.Log.Debug("called AppGossip message handler",
		zap.Stringer("nodeID", nodeID),
		zap.Int("messageLen", len(msgBytes)),
	)

	msgIntf, err := message.Parse(msgBytes)
	if err != nil {
		n.ctx.Log.Debug("dropping AppGossip message",
			zap.String("reason", "failed to parse message"),
		)
		return nil
	}

	msg, ok := msgIntf.(*message.Tx)
	if !ok {
		n.ctx.Log.Debug("dropping unexpected message",
			zap.Stringer("nodeID", nodeID),
		)
		return nil
	}

	tx, err := txs.Parse(txs.Codec, msg.Tx)
	if err != nil {
		n.ctx.Log.Verbo("received invalid tx",
			zap.Stringer("nodeID", nodeID),
			zap.Binary("tx", msg.Tx),
			zap.Error(err),
		)
		return nil
	}

	txID := tx.ID()

	// We need to grab the context lock here to avoid racy behavior with
	// transaction verification + mempool modifications.
	n.ctx.Lock.Lock()
	defer n.ctx.Lock.Unlock()

	if _, dropped := n.blkBuilder.GetDropReason(txID); dropped {
		// If the tx is being dropped - just ignore it
		return nil
	}

	// add to mempool
	if err = n.blkBuilder.AddUnverifiedTx(tx); err != nil {
		n.ctx.Log.Debug("tx failed verification",
			zap.Stringer("nodeID", nodeID),
			zap.Error(err),
		)
	}
	return nil
}

func (n *network) GossipTx(tx *txs.Tx) error {
	txID := tx.ID()
	// Don't gossip a transaction if it has been recently gossiped.
	if _, has := n.recentTxs.Get(txID); has {
		return nil
	}
	n.recentTxs.Put(txID, nil)

	n.ctx.Log.Debug("gossiping tx",
		zap.Stringer("txID", txID),
	)

	msg := &message.Tx{Tx: tx.Bytes()}
	msgBytes, err := message.Build(msg)
	if err != nil {
		return fmt.Errorf("GossipTx: failed to build Tx message: %w", err)
	}
	return n.appSender.SendAppGossip(context.TODO(), msgBytes)
}<|MERGE_RESOLUTION|>--- conflicted
+++ resolved
@@ -57,29 +57,25 @@
 	}
 }
 
-<<<<<<< HEAD
-func (n *network) AppRequestFailed(_ context.Context, nodeID ids.NodeID, requestID uint32) error {
-=======
-func (n *network) CrossChainAppRequestFailed(chainID ids.ID, requestID uint32) error {
+func (n *network) CrossChainAppRequestFailed(_ context.Context, chainID ids.ID, requestID uint32) error {
 	// This VM currently only supports gossiping of txs, so there are no
 	// requests.
 	return nil
 }
 
-func (n *network) CrossChainAppRequest(chainID ids.ID, requestID uint32, deadline time.Time, request []byte) error {
+func (n *network) CrossChainAppRequest(_ context.Context, chainID ids.ID, requestID uint32, deadline time.Time, request []byte) error {
 	// This VM currently only supports gossiping of txs, so there are no
 	// requests.
 	return nil
 }
 
-func (n *network) CrossChainAppResponse(chainID ids.ID, requestID uint32, response []byte) error {
+func (n *network) CrossChainAppResponse(_ context.Context, chainID ids.ID, requestID uint32, response []byte) error {
 	// This VM currently only supports gossiping of txs, so there are no
 	// requests.
 	return nil
 }
 
-func (n *network) AppRequestFailed(nodeID ids.NodeID, requestID uint32) error {
->>>>>>> 600c2cfc
+func (n *network) AppRequestFailed(_ context.Context, nodeID ids.NodeID, requestID uint32) error {
 	// This VM currently only supports gossiping of txs, so there are no
 	// requests.
 	return nil
