--- conflicted
+++ resolved
@@ -32,20 +32,14 @@
 	for _, c := range []codec.Registry{preCdc, postCdc} {
 		errs.Add(
 			RegisterPreForkBlockTypes(c),
-			unsigned.RegisterUnsignedTxsTypes(c),
+			txs.RegisterUnsignedTxsTypes(c),
 		)
 	}
 	errs.Add(RegisterPostForkBlockTypes(postCdc))
 
 	errs.Add(
-<<<<<<< HEAD
 		Codec.RegisterCodec(PreForkVersion, preCdc),
 		Codec.RegisterCodec(PostForkVersion, postCdc),
-=======
-		RegisterBlockTypes(gc),
-		txs.RegisterUnsignedTxsTypes(gc),
-		Codec.RegisterCodec(Version, gc),
->>>>>>> f0398251
 	)
 	if errs.Errored() {
 		panic(errs.Err)
