--- conflicted
+++ resolved
@@ -15,6 +15,7 @@
 	_ Block = &BlueberryStandardBlock{}
 )
 
+// TODO can we assume txs are initialized?
 func NewStandardBlock(
 	version uint16,
 	timestamp uint64,
@@ -22,14 +23,6 @@
 	height uint64,
 	txes []*txs.Tx,
 ) (Block, error) {
-	// make sure txs to be included in the block
-	// are duly initialized
-	for _, tx := range txes {
-		if err := tx.Sign(txs.Codec, nil); err != nil {
-			return nil, fmt.Errorf("failed to sign block: %w", err)
-		}
-	}
-
 	switch version {
 	case ApricotVersion:
 		res := &ApricotStandardBlock{
@@ -43,17 +36,25 @@
 		// We serialize this block as a Block so that it can be deserialized into a
 		// Block
 		blk := Block(res)
-		bytes, err := Codec.Marshal(version, &blk)
+		bytes, err := Codec.Marshal(ApricotVersion, &blk)
 		if err != nil {
 			return nil, fmt.Errorf("couldn't marshal abort block: %w", err)
 		}
 
-		return res, res.Initialize(version, bytes)
+		return res, res.Initialize(ApricotVersion, bytes)
 
 	case BlueberryVersion:
-		txsBytes := make([][]byte, 0, len(txes))
+		// Make sure we have the byte representation of
+		// the [txes] so we can use them in the block.
 		for _, tx := range txes {
-			txsBytes = append(txsBytes, tx.Bytes())
+			if err := tx.Sign(txs.Codec, nil); err != nil {
+				return nil, fmt.Errorf("failed to sign block: %w", err)
+			}
+		}
+		txsBytes := make([][]byte, len(txes))
+		for i, tx := range txes {
+			txBytes := tx.Bytes()
+			txsBytes[i] = txBytes
 		}
 		res := &BlueberryStandardBlock{
 			CommonBlock: CommonBlock{
@@ -67,11 +68,11 @@
 		// We serialize this block as a Block so that it can be deserialized into a
 		// Block
 		blk := Block(res)
-		bytes, err := Codec.Marshal(version, &blk)
+		bytes, err := Codec.Marshal(BlueberryVersion, &blk)
 		if err != nil {
 			return nil, fmt.Errorf("couldn't marshal abort block: %w", err)
 		}
-		return res, res.Initialize(version, bytes)
+		return res, res.Initialize(BlueberryVersion, bytes)
 
 	default:
 		return nil, fmt.Errorf("unsopported block version %d", version)
@@ -98,13 +99,8 @@
 
 func (asb *ApricotStandardBlock) BlockTxs() []*txs.Tx { return asb.Txs }
 
-<<<<<<< HEAD
 func (asb *ApricotStandardBlock) Visit(v Visitor) error {
-	return v.VisitApricotStandardBlock(asb)
-=======
-func (sb *StandardBlock) Visit(v Visitor) error {
-	return v.StandardBlock(sb)
->>>>>>> a8697e79
+	return v.ApricotStandardBlock(asb)
 }
 
 type BlueberryStandardBlock struct {
@@ -112,7 +108,6 @@
 
 	TxsBytes [][]byte `serialize:"false" blueberry:"true" json:"txs"`
 
-<<<<<<< HEAD
 	Txs []*txs.Tx
 }
 
@@ -121,34 +116,22 @@
 		return fmt.Errorf("failed to initialize: %w", err)
 	}
 
-	txes := make([]*txs.Tx, 0, len(bsb.TxsBytes))
-	for _, txBytes := range bsb.TxsBytes {
+	bsb.Txs = make([]*txs.Tx, len(bsb.TxsBytes))
+	for i, txBytes := range bsb.TxsBytes {
 		var tx txs.Tx
-		_, err := txs.Codec.Unmarshal(txBytes, &tx)
-		if err != nil {
+		if _, err := txs.Codec.Unmarshal(txBytes, &tx); err != nil {
 			return fmt.Errorf("failed unmarshalling tx in blueberry block: %w", err)
 		}
 		if err := tx.Sign(txs.Codec, nil); err != nil {
 			return fmt.Errorf("failed to sign block: %w", err)
 		}
-		txes = append(txes, &tx)
+		bsb.Txs[i] = &tx
 	}
-	bsb.Txs = txes
 	return nil
 }
 
 func (bsb *BlueberryStandardBlock) BlockTxs() []*txs.Tx { return bsb.Txs }
 
 func (bsb *BlueberryStandardBlock) Visit(v Visitor) error {
-	return v.VisitBlueberryStandardBlock(bsb)
-=======
-	// We serialize this block as a Block so that it can be deserialized into a
-	// Block
-	blk := Block(res)
-	bytes, err := Codec.Marshal(txs.Version, &blk)
-	if err != nil {
-		return nil, fmt.Errorf("couldn't marshal abort block: %w", err)
-	}
-	return res, res.initialize(bytes)
->>>>>>> a8697e79
+	return v.BlueberryStandardBlock(bsb)
 }