// Copyright (C) 2019-2021, Ava Labs, Inc. All rights reserved.
// See the file LICENSE for licensing terms.

package stateful

import (
	"errors"
	"fmt"

	"github.com/ava-labs/avalanchego/chains/atomic"
	"github.com/ava-labs/avalanchego/ids"
	"github.com/ava-labs/avalanchego/snow/choices"
	"github.com/ava-labs/avalanchego/vms/platformvm/blocks/stateless"
	"github.com/ava-labs/avalanchego/vms/platformvm/status"
	"github.com/ava-labs/avalanchego/vms/platformvm/txs"
	"github.com/ava-labs/avalanchego/vms/platformvm/txs/executor"
)

var (
	ErrConflictingParentTxs = errors.New("block contains a transaction that conflicts with a transaction in a parent block")

	_ Block    = &AtomicBlock{}
	_ Decision = &AtomicBlock{}
)

// AtomicBlock being accepted results in the atomic transaction contained in the
// block to be accepted and committed to the chain.
type AtomicBlock struct {
	stateless.AtomicBlockIntf
	*decisionBlock

	// inputs are the atomic inputs that are consumed by this block's atomic
	// transaction
	inputs ids.Set

	atomicRequests map[ids.ID]*atomic.Requests
}

// NewAtomicBlock returns a new *AtomicBlock where the block's parent, a
// decision block, has ID [parentID].
func NewAtomicBlock(
	verifier Verifier,
	txExecutorBackend executor.Backend,
	parentID ids.ID,
	height uint64,
	tx txs.Tx,
) (*AtomicBlock, error) {
	statelessBlk, err := stateless.NewAtomicBlock(parentID, height, tx)
	if err != nil {
		return nil, err
	}
	return toStatefulAtomicBlock(statelessBlk, verifier, txExecutorBackend, choices.Processing)
}

func toStatefulAtomicBlock(
	statelessBlk stateless.AtomicBlockIntf,
	verifier Verifier,
	txExecutorBackend executor.Backend,
	status choices.Status,
) (*AtomicBlock, error) {
	ab := &AtomicBlock{
		AtomicBlockIntf: statelessBlk,
		decisionBlock: &decisionBlock{
			commonBlock: &commonBlock{
<<<<<<< HEAD
				commonStatelessBlk: statelessBlk,
				status:             status,
				verifier:           verifier,
			},
		},
	}

	ab.AtomicTx().Unsigned.InitCtx(ab.verifier.Ctx())
=======
				baseBlk:           &statelessBlk.CommonBlock,
				status:            status,
				verifier:          verifier,
				txExecutorBackend: txExecutorBackend,
			},
		},
	}

	ab.Tx.Unsigned.InitCtx(ab.txExecutorBackend.Ctx)
>>>>>>> f0398251
	return ab, nil
}

// conflicts checks to see if the provided input set contains any conflicts with
// any of this block's non-accepted ancestors or itself.
func (ab *AtomicBlock) conflicts(s ids.Set) (bool, error) {
	if ab.Status() == choices.Accepted {
		return false, nil
	}
	if ab.inputs.Overlaps(s) {
		return true, nil
	}
	parent, err := ab.parentBlock()
	if err != nil {
		return false, err
	}
	return parent.conflicts(s)
}

// Verify this block performs a valid state transition.
//
// The parent block must be a decision block
//
// This function also sets onAcceptDB database if the verification passes.
func (ab *AtomicBlock) Verify() error {
	err := ab.verify()
	if err != nil {
		return err
	}

<<<<<<< HEAD
	tx := ab.AtomicTx()
	ab.inputs, err = ab.verifier.InputUTXOs(tx.Unsigned)
	if err != nil {
		return err
	}

=======
>>>>>>> f0398251
	parentIntf, err := ab.parentBlock()
	if err != nil {
		return err
	}

	// AtomicBlock is not a modifier on a proposal block, so its parent must be
	// a decision.
	parent, ok := parentIntf.(Decision)
	if !ok {
		return fmt.Errorf("expected Decision block but got %T", parentIntf)
	}

	parentState := parent.OnAccept()

	cfg := ab.txExecutorBackend.Cfg
	currentTimestamp := parentState.GetTimestamp()
	enabledAP5 := !currentTimestamp.Before(cfg.ApricotPhase5Time)

	if enabledAP5 {
		return fmt.Errorf(
			"the chain timestamp (%d) is after the apricot phase 5 time (%d), hence atomic transactions should go through the standard block",
			currentTimestamp.Unix(),
			cfg.ApricotPhase5Time.Unix(),
		)
	}

<<<<<<< HEAD
	onAccept := state.NewVersioned(
		parentState,
		parentState.CurrentStakerChainState(),
		parentState.PendingStakerChainState(),
	)
	if _, err = ab.verifier.ExecuteAtomicTx(tx, onAccept); err != nil {
		txID := tx.ID()
		ab.verifier.MarkDropped(txID, err.Error()) // cache tx as dropped
		return fmt.Errorf("tx %s failed semantic verification: %w", txID, err)
	}
	onAccept.AddTx(tx, status.Committed)

	ab.onAcceptState = onAccept
	ab.SetTimestamp(onAccept.GetTimestamp())

	ab.verifier.RemoveDecisionTxs([]*signed.Tx{tx})
=======
	atomicExecutor := executor.AtomicTxExecutor{
		Backend:     &ab.txExecutorBackend,
		ParentState: parentState,
		Tx:          &ab.Tx,
	}
	err = ab.Tx.Unsigned.Visit(&atomicExecutor)
	if err != nil {
		txID := ab.Tx.ID()
		ab.verifier.MarkDropped(txID, err.Error()) // cache tx as dropped
		return fmt.Errorf("tx %s failed semantic verification: %w", txID, err)
	}

	atomicExecutor.OnAccept.AddTx(&ab.Tx, status.Committed)

	ab.onAcceptState = atomicExecutor.OnAccept
	ab.inputs = atomicExecutor.Inputs
	ab.atomicRequests = atomicExecutor.AtomicRequests
	ab.timestamp = atomicExecutor.OnAccept.GetTimestamp()

	conflicts, err := parentIntf.conflicts(ab.inputs)
	if err != nil {
		return err
	}
	if conflicts {
		return ErrConflictingParentTxs
	}

	ab.verifier.RemoveDecisionTxs([]*txs.Tx{&ab.Tx})
>>>>>>> f0398251
	ab.verifier.CacheVerifiedBlock(ab)
	parentIntf.addChild(ab)
	return nil
}

func (ab *AtomicBlock) Accept() error {
	var (
		blkID = ab.ID()
		tx    = ab.AtomicTx()
		txID  = tx.ID()
	)

	ab.txExecutorBackend.Ctx.Log.Verbo(
		"Accepting Atomic Block %s at height %d with parent %s",
		blkID,
		ab.Height(),
		ab.Parent(),
	)

	ab.accept()
	ab.verifier.AddStatelessBlock(ab.AtomicBlockIntf, ab.Status())
	if err := ab.verifier.RegisterBlock(ab.AtomicBlockIntf); err != nil {
		return fmt.Errorf("failed to accept atomic block %s: %w", blkID, err)
	}

	// Update the state of the chain in the database
	ab.onAcceptState.Apply(ab.verifier)

	defer ab.verifier.Abort()
	batch, err := ab.verifier.CommitBatch()
	if err != nil {
		return fmt.Errorf(
			"failed to commit VM's database for block %s: %w",
			blkID,
			err,
		)
	}

<<<<<<< HEAD
	if err := ab.verifier.AtomicAccept(tx, ab.verifier.Ctx(), batch); err != nil {
=======
	if err = ab.txExecutorBackend.Ctx.SharedMemory.Apply(ab.atomicRequests, batch); err != nil {
>>>>>>> f0398251
		return fmt.Errorf(
			"failed to atomically accept tx %s in block %s: %w",
			txID,
			blkID,
			err,
		)
	}

	for _, child := range ab.children {
		child.setBaseState()
	}
	if ab.onAcceptFunc != nil {
		if err := ab.onAcceptFunc(); err != nil {
			return fmt.Errorf(
				"failed to execute onAcceptFunc of %s: %w",
				blkID,
				err,
			)
		}
	}

	ab.free()
	return nil
}

func (ab *AtomicBlock) Reject() error {
<<<<<<< HEAD
	tx := ab.AtomicTx()
	ab.verifier.Ctx().Log.Verbo(
=======
	ab.txExecutorBackend.Ctx.Log.Verbo(
>>>>>>> f0398251
		"Rejecting Atomic Block %s at height %d with parent %s",
		ab.ID(),
		ab.Height(),
		ab.Parent(),
	)

<<<<<<< HEAD
	if err := ab.verifier.Add(tx); err != nil {
		ab.verifier.Ctx().Log.Debug(
=======
	if err := ab.verifier.Add(&ab.Tx); err != nil {
		ab.txExecutorBackend.Ctx.Log.Debug(
>>>>>>> f0398251
			"failed to reissue tx %q due to: %s",
			tx.ID(),
			err,
		)
	}

	defer ab.reject()
	ab.verifier.AddStatelessBlock(ab.AtomicBlockIntf, ab.Status())
	return ab.verifier.Commit()
}<|MERGE_RESOLUTION|>--- conflicted
+++ resolved
@@ -62,26 +62,15 @@
 		AtomicBlockIntf: statelessBlk,
 		decisionBlock: &decisionBlock{
 			commonBlock: &commonBlock{
-<<<<<<< HEAD
 				commonStatelessBlk: statelessBlk,
 				status:             status,
 				verifier:           verifier,
+				txExecutorBackend:  txExecutorBackend,
 			},
 		},
 	}
 
-	ab.AtomicTx().Unsigned.InitCtx(ab.verifier.Ctx())
-=======
-				baseBlk:           &statelessBlk.CommonBlock,
-				status:            status,
-				verifier:          verifier,
-				txExecutorBackend: txExecutorBackend,
-			},
-		},
-	}
-
-	ab.Tx.Unsigned.InitCtx(ab.txExecutorBackend.Ctx)
->>>>>>> f0398251
+	ab.AtomicTx().Unsigned.InitCtx(ab.txExecutorBackend.Ctx)
 	return ab, nil
 }
 
@@ -112,15 +101,6 @@
 		return err
 	}
 
-<<<<<<< HEAD
-	tx := ab.AtomicTx()
-	ab.inputs, err = ab.verifier.InputUTXOs(tx.Unsigned)
-	if err != nil {
-		return err
-	}
-
-=======
->>>>>>> f0398251
 	parentIntf, err := ab.parentBlock()
 	if err != nil {
 		return err
@@ -147,42 +127,24 @@
 		)
 	}
 
-<<<<<<< HEAD
-	onAccept := state.NewVersioned(
-		parentState,
-		parentState.CurrentStakerChainState(),
-		parentState.PendingStakerChainState(),
-	)
-	if _, err = ab.verifier.ExecuteAtomicTx(tx, onAccept); err != nil {
+	tx := ab.AtomicTx()
+	atomicExecutor := executor.AtomicTxExecutor{
+		Backend:     &ab.txExecutorBackend,
+		ParentState: parentState,
+		Tx:          tx,
+	}
+	err = tx.Unsigned.Visit(&atomicExecutor)
+	if err != nil {
 		txID := tx.ID()
 		ab.verifier.MarkDropped(txID, err.Error()) // cache tx as dropped
 		return fmt.Errorf("tx %s failed semantic verification: %w", txID, err)
 	}
-	onAccept.AddTx(tx, status.Committed)
-
-	ab.onAcceptState = onAccept
-	ab.SetTimestamp(onAccept.GetTimestamp())
-
-	ab.verifier.RemoveDecisionTxs([]*signed.Tx{tx})
-=======
-	atomicExecutor := executor.AtomicTxExecutor{
-		Backend:     &ab.txExecutorBackend,
-		ParentState: parentState,
-		Tx:          &ab.Tx,
-	}
-	err = ab.Tx.Unsigned.Visit(&atomicExecutor)
-	if err != nil {
-		txID := ab.Tx.ID()
-		ab.verifier.MarkDropped(txID, err.Error()) // cache tx as dropped
-		return fmt.Errorf("tx %s failed semantic verification: %w", txID, err)
-	}
-
-	atomicExecutor.OnAccept.AddTx(&ab.Tx, status.Committed)
+
+	atomicExecutor.OnAccept.AddTx(tx, status.Committed)
 
 	ab.onAcceptState = atomicExecutor.OnAccept
 	ab.inputs = atomicExecutor.Inputs
 	ab.atomicRequests = atomicExecutor.AtomicRequests
-	ab.timestamp = atomicExecutor.OnAccept.GetTimestamp()
 
 	conflicts, err := parentIntf.conflicts(ab.inputs)
 	if err != nil {
@@ -192,8 +154,8 @@
 		return ErrConflictingParentTxs
 	}
 
-	ab.verifier.RemoveDecisionTxs([]*txs.Tx{&ab.Tx})
->>>>>>> f0398251
+	ab.SetTimestamp(ab.onAcceptState.GetTimestamp())
+	ab.verifier.RemoveDecisionTxs([]*txs.Tx{tx})
 	ab.verifier.CacheVerifiedBlock(ab)
 	parentIntf.addChild(ab)
 	return nil
@@ -232,11 +194,7 @@
 		)
 	}
 
-<<<<<<< HEAD
-	if err := ab.verifier.AtomicAccept(tx, ab.verifier.Ctx(), batch); err != nil {
-=======
 	if err = ab.txExecutorBackend.Ctx.SharedMemory.Apply(ab.atomicRequests, batch); err != nil {
->>>>>>> f0398251
 		return fmt.Errorf(
 			"failed to atomically accept tx %s in block %s: %w",
 			txID,
@@ -263,25 +221,16 @@
 }
 
 func (ab *AtomicBlock) Reject() error {
-<<<<<<< HEAD
 	tx := ab.AtomicTx()
-	ab.verifier.Ctx().Log.Verbo(
-=======
 	ab.txExecutorBackend.Ctx.Log.Verbo(
->>>>>>> f0398251
 		"Rejecting Atomic Block %s at height %d with parent %s",
 		ab.ID(),
 		ab.Height(),
 		ab.Parent(),
 	)
 
-<<<<<<< HEAD
 	if err := ab.verifier.Add(tx); err != nil {
-		ab.verifier.Ctx().Log.Debug(
-=======
-	if err := ab.verifier.Add(&ab.Tx); err != nil {
 		ab.txExecutorBackend.Ctx.Log.Debug(
->>>>>>> f0398251
 			"failed to reissue tx %q due to: %s",
 			tx.ID(),
 			err,
