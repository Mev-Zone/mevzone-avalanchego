--- conflicted
+++ resolved
@@ -58,11 +58,7 @@
 		recentlyAccepted: nil,
 	}
 
-<<<<<<< HEAD
-	err = acceptor.VisitApricotProposalBlock(proposalBlk)
-=======
-	err = acceptor.ProposalBlock(blk)
->>>>>>> a8697e79
+	err = acceptor.ApricotProposalBlock(proposalBlk)
 	assert.NoError(err)
 
 	assert.Equal(blk.ID(), acceptor.backend.lastAccepted)
@@ -204,11 +200,7 @@
 	s.EXPECT().SetHeight(blk.Height()).Times(1)
 	s.EXPECT().AddStatelessBlock(blk, choices.Accepted).Times(1)
 
-<<<<<<< HEAD
-	err = acceptor.VisitApricotStandardBlock(apricotStandardBlk)
-=======
-	err = acceptor.StandardBlock(blk)
->>>>>>> a8697e79
+	err = acceptor.ApricotStandardBlock(apricotStandardBlk)
 	assert.Error(err, "should fail because the block isn't in the state map")
 
 	// Set [blk]'s state in the map as though it had been verified.
@@ -246,11 +238,7 @@
 	onAcceptState.EXPECT().Apply(s).Times(1)
 	sharedMemory.EXPECT().Apply(atomicRequests, batch).Return(nil).Times(1)
 
-<<<<<<< HEAD
-	err = acceptor.VisitApricotStandardBlock(apricotStandardBlk)
-=======
-	err = acceptor.StandardBlock(blk)
->>>>>>> a8697e79
+	err = acceptor.ApricotStandardBlock(apricotStandardBlk)
 	assert.NoError(err)
 	assert.True(calledOnAcceptFunc)
 	assert.Equal(blk.ID(), acceptor.backend.lastAccepted)
@@ -294,12 +282,8 @@
 	commitBlk, ok := blk.(*stateless.CommitBlock)
 	assert.True(ok)
 
-<<<<<<< HEAD
 	blkID := blk.ID()
-	err = acceptor.VisitCommitBlock(commitBlk)
-=======
-	err = acceptor.CommitBlock(blk)
->>>>>>> a8697e79
+	err = acceptor.CommitBlock(commitBlk)
 	assert.Error(err, "should fail because the block isn't in the state map")
 
 	// Set [blk]'s state in the map as though it had been verified.
@@ -353,11 +337,7 @@
 		s.EXPECT().Commit().Return(nil).Times(1),
 	)
 
-<<<<<<< HEAD
-	err = acceptor.VisitCommitBlock(commitBlk)
-=======
-	err = acceptor.CommitBlock(blk)
->>>>>>> a8697e79
+	err = acceptor.CommitBlock(commitBlk)
 	assert.NoError(err)
 	assert.Equal(blk.ID(), acceptor.backend.lastAccepted)
 }
@@ -400,12 +380,8 @@
 	abortBlk, ok := blk.(*stateless.AbortBlock)
 	assert.True(ok)
 
-<<<<<<< HEAD
 	blkID := blk.ID()
-	err = acceptor.VisitAbortBlock(abortBlk)
-=======
-	err = acceptor.AbortBlock(blk)
->>>>>>> a8697e79
+	err = acceptor.AbortBlock(abortBlk)
 	assert.Error(err, "should fail because the block isn't in the state map")
 
 	// Set [blk]'s state in the map as though it had been verified.
@@ -459,11 +435,7 @@
 		s.EXPECT().Commit().Return(nil).Times(1),
 	)
 
-<<<<<<< HEAD
-	err = acceptor.VisitAbortBlock(abortBlk)
-=======
-	err = acceptor.AbortBlock(blk)
->>>>>>> a8697e79
+	err = acceptor.AbortBlock(abortBlk)
 	assert.NoError(err)
 	assert.Equal(blk.ID(), acceptor.backend.lastAccepted)
 }