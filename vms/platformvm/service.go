--- conflicted
+++ resolved
@@ -847,15 +847,10 @@
 
 			shares := attr.shares
 			delegationFee := avajson.Float32(100 * float32(shares) / float32(reward.PercentDenominator))
-<<<<<<< HEAD
-			var uptime *avajson.Float32
-			var connected *bool
-=======
 			var (
 				uptime    *avajson.Float32
 				connected *bool
 			)
->>>>>>> c55a0117
 			if args.SubnetID == constants.PrimaryNetworkID {
 				rawUptime, err := s.vm.uptimeManager.CalculateUptimePercentFrom(currentStaker.NodeID, currentStaker.StartTime)
 				if err != nil {
