// (c) 2019-2020, Ava Labs, Inc. All rights reserved.
// See the file LICENSE for licensing terms.

package platformvm

import (
	"bytes"
	"errors"
	"fmt"
	"testing"
	"time"

	"github.com/stretchr/testify/assert"

	"github.com/prometheus/client_golang/prometheus"

	"github.com/ava-labs/avalanchego/chains"
	"github.com/ava-labs/avalanchego/chains/atomic"
	"github.com/ava-labs/avalanchego/database"
	"github.com/ava-labs/avalanchego/database/manager"
	"github.com/ava-labs/avalanchego/database/prefixdb"
	"github.com/ava-labs/avalanchego/ids"
	"github.com/ava-labs/avalanchego/message"
	"github.com/ava-labs/avalanchego/snow"
	"github.com/ava-labs/avalanchego/snow/choices"
	"github.com/ava-labs/avalanchego/snow/consensus/snowball"
	"github.com/ava-labs/avalanchego/snow/engine/common"
	"github.com/ava-labs/avalanchego/snow/engine/common/queue"
	"github.com/ava-labs/avalanchego/snow/engine/snowman/bootstrap"
	"github.com/ava-labs/avalanchego/snow/networking/benchlist"
	"github.com/ava-labs/avalanchego/snow/networking/router"
	"github.com/ava-labs/avalanchego/snow/networking/sender"
	"github.com/ava-labs/avalanchego/snow/networking/timeout"
	"github.com/ava-labs/avalanchego/snow/uptime"
	"github.com/ava-labs/avalanchego/snow/validators"
	"github.com/ava-labs/avalanchego/utils/constants"
	"github.com/ava-labs/avalanchego/utils/crypto"
	"github.com/ava-labs/avalanchego/utils/formatting"
	"github.com/ava-labs/avalanchego/utils/json"
	"github.com/ava-labs/avalanchego/utils/logging"
	"github.com/ava-labs/avalanchego/utils/timer"
	"github.com/ava-labs/avalanchego/utils/units"
	"github.com/ava-labs/avalanchego/utils/wrappers"
	"github.com/ava-labs/avalanchego/version"
	"github.com/ava-labs/avalanchego/vms/components/avax"
	"github.com/ava-labs/avalanchego/vms/secp256k1fx"

	smcon "github.com/ava-labs/avalanchego/snow/consensus/snowman"
	smeng "github.com/ava-labs/avalanchego/snow/engine/snowman"
)

var (
	defaultMinStakingDuration = 24 * time.Hour
	defaultMaxStakingDuration = 365 * 24 * time.Hour

	// AVAX asset ID in tests
	avaxAssetID = ids.ID{'y', 'e', 'e', 't'}

	defaultTxFee = uint64(100)

	// chain timestamp at genesis
	defaultGenesisTime = time.Date(1997, 1, 1, 0, 0, 0, 0, time.UTC)

	// time that genesis validators start validating
	defaultValidateStartTime = defaultGenesisTime

	// time that genesis validators stop validating
	defaultValidateEndTime = defaultValidateStartTime.Add(10 * defaultMinStakingDuration)

	// each key controls an address that has [defaultBalance] AVAX at genesis
	keys []*crypto.PrivateKeySECP256K1R

	defaultMinValidatorStake = 5 * units.MilliAvax
	defaultMaxValidatorStake = 500 * units.MilliAvax
	defaultMinDelegatorStake = 1 * units.MilliAvax

	// amount all genesis validators have in defaultVM
	defaultBalance = 100 * defaultMinValidatorStake

	// subnet that exists at genesis in defaultVM
	// Its controlKeys are keys[0], keys[1], keys[2]
	// Its threshold is 2
	testSubnet1            *UnsignedCreateSubnetTx
	testSubnet1ControlKeys []*crypto.PrivateKeySECP256K1R

	avmID = ids.Empty.Prefix(0)
)

var (
	errShouldPrefCommit = errors.New("should prefer to commit proposal")
	errShouldPrefAbort  = errors.New("should prefer to abort proposal")
)

const (
	testNetworkID = 10 // To be used in tests
	defaultWeight = 10000
)

func init() {
	ctx := defaultContext()
	factory := crypto.FactorySECP256K1R{}
	for _, key := range []string{
		"24jUJ9vZexUM6expyMcT48LBx27k1m7xpraoV62oSQAHdziao5",
		"2MMvUMsxx6zsHSNXJdFD8yc5XkancvwyKPwpw4xUK3TCGDuNBY",
		"cxb7KpGWhDMALTjNNSJ7UQkkomPesyWAPUaWRGdyeBNzR6f35",
		"ewoqjP7PxY4yr3iLTpLisriqt94hdyDFNgchSxGGztUrTXtNN",
		"2RWLv6YVEXDiWLpaCbXhhqxtLbnFaKQsWPSSMSPhpWo47uJAeV",
	} {
		privKeyBytes, err := formatting.Decode(formatting.CB58, key)
		ctx.Log.AssertNoError(err)
		pk, err := factory.ToPrivateKey(privKeyBytes)
		ctx.Log.AssertNoError(err)
		keys = append(keys, pk.(*crypto.PrivateKeySECP256K1R))
	}
	testSubnet1ControlKeys = keys[0:3]
}

func defaultContext() *snow.Context {
	ctx := snow.DefaultContextTest()
	ctx.NetworkID = testNetworkID
	ctx.XChainID = avmID
	ctx.AVAXAssetID = avaxAssetID
	aliaser := ids.NewAliaser()

	errs := wrappers.Errs{}
	errs.Add(
		aliaser.Alias(constants.PlatformChainID, "P"),
		aliaser.Alias(constants.PlatformChainID, constants.PlatformChainID.String()),
		aliaser.Alias(avmID, "X"),
		aliaser.Alias(avmID, avmID.String()),
	)
	if errs.Errored() {
		panic(errs.Err)
	}
	ctx.BCLookup = aliaser
	return ctx
}

// Returns:
// 1) The genesis state
// 2) The byte representation of the default genesis for tests
func defaultGenesis() (*BuildGenesisArgs, []byte) {
	genesisUTXOs := make([]APIUTXO, len(keys))
	hrp := constants.NetworkIDToHRP[testNetworkID]
	for i, key := range keys {
		id := key.PublicKey().Address()
		addr, err := formatting.FormatBech32(hrp, id.Bytes())
		if err != nil {
			panic(err)
		}
		genesisUTXOs[i] = APIUTXO{
			Amount:  json.Uint64(defaultBalance),
			Address: addr,
		}
	}

	genesisValidators := make([]APIPrimaryValidator, len(keys))
	for i, key := range keys {
		id := key.PublicKey().Address()
		addr, err := formatting.FormatBech32(hrp, id.Bytes())
		if err != nil {
			panic(err)
		}
		genesisValidators[i] = APIPrimaryValidator{
			APIStaker: APIStaker{
				StartTime: json.Uint64(defaultValidateStartTime.Unix()),
				EndTime:   json.Uint64(defaultValidateEndTime.Unix()),
				NodeID:    id.PrefixedString(constants.NodeIDPrefix),
			},
			RewardOwner: &APIOwner{
				Threshold: 1,
				Addresses: []string{addr},
			},
			Staked: []APIUTXO{{
				Amount:  json.Uint64(defaultWeight),
				Address: addr,
			}},
			DelegationFee: PercentDenominator,
		}
	}

	buildGenesisArgs := BuildGenesisArgs{
		Encoding:      formatting.Hex,
		NetworkID:     json.Uint32(testNetworkID),
		AvaxAssetID:   avaxAssetID,
		UTXOs:         genesisUTXOs,
		Validators:    genesisValidators,
		Chains:        nil,
		Time:          json.Uint64(defaultGenesisTime.Unix()),
		InitialSupply: json.Uint64(360 * units.MegaAvax),
	}

	buildGenesisResponse := BuildGenesisReply{}
	platformvmSS := StaticService{}
	if err := platformvmSS.BuildGenesis(nil, &buildGenesisArgs, &buildGenesisResponse); err != nil {
		panic(fmt.Errorf("problem while building platform chain's genesis state: %w", err))
	}

	genesisBytes, err := formatting.Decode(buildGenesisResponse.Encoding, buildGenesisResponse.Bytes)
	if err != nil {
		panic(err)
	}

	return &buildGenesisArgs, genesisBytes
}

// Returns:
// 1) The genesis state
// 2) The byte representation of the default genesis for tests
func BuildGenesisTest(t *testing.T) (*BuildGenesisArgs, []byte) {
	return BuildGenesisTestWithArgs(t, nil)
}

// Returns:
// 1) The genesis state
// 2) The byte representation of the default genesis for tests
func BuildGenesisTestWithArgs(t *testing.T, args *BuildGenesisArgs) (*BuildGenesisArgs, []byte) {
	genesisUTXOs := make([]APIUTXO, len(keys))
	hrp := constants.NetworkIDToHRP[testNetworkID]
	for i, key := range keys {
		id := key.PublicKey().Address()
		addr, err := formatting.FormatBech32(hrp, id.Bytes())
		if err != nil {
			t.Fatal(err)
		}
		genesisUTXOs[i] = APIUTXO{
			Amount:  json.Uint64(defaultBalance),
			Address: addr,
		}
	}

	genesisValidators := make([]APIPrimaryValidator, len(keys))
	for i, key := range keys {
		id := key.PublicKey().Address()
		addr, err := formatting.FormatBech32(hrp, id.Bytes())
		if err != nil {
			panic(err)
		}
		genesisValidators[i] = APIPrimaryValidator{
			APIStaker: APIStaker{
				StartTime: json.Uint64(defaultValidateStartTime.Unix()),
				EndTime:   json.Uint64(defaultValidateEndTime.Unix()),
				NodeID:    id.PrefixedString(constants.NodeIDPrefix),
			},
			RewardOwner: &APIOwner{
				Threshold: 1,
				Addresses: []string{addr},
			},
			Staked: []APIUTXO{{
				Amount:  json.Uint64(defaultWeight),
				Address: addr,
			}},
			DelegationFee: PercentDenominator,
		}
	}

	buildGenesisArgs := BuildGenesisArgs{
		NetworkID:     json.Uint32(testNetworkID),
		AvaxAssetID:   avaxAssetID,
		UTXOs:         genesisUTXOs,
		Validators:    genesisValidators,
		Chains:        nil,
		Time:          json.Uint64(defaultGenesisTime.Unix()),
		InitialSupply: json.Uint64(360 * units.MegaAvax),
		Encoding:      formatting.CB58,
	}

	if args != nil {
		buildGenesisArgs = *args
	}

	buildGenesisResponse := BuildGenesisReply{}
	platformvmSS := StaticService{}
	if err := platformvmSS.BuildGenesis(nil, &buildGenesisArgs, &buildGenesisResponse); err != nil {
		t.Fatalf("problem while building platform chain's genesis state: %v", err)
	}

	genesisBytes, err := formatting.Decode(buildGenesisResponse.Encoding, buildGenesisResponse.Bytes)
	if err != nil {
		t.Fatal(err)
	}

	return &buildGenesisArgs, genesisBytes
}

func defaultVM() (*VM, database.Database, *common.SenderTest) {
	vm := &VM{Factory: Factory{
		Chains:                 chains.MockManager{},
		UptimeLockedCalculator: uptime.NewLockedCalculator(),
		Validators:             validators.NewManager(),
		TxFee:                  defaultTxFee,
		CreateSubnetTxFee:      100 * defaultTxFee,
		CreateBlockchainTxFee:  100 * defaultTxFee,
		MinValidatorStake:      defaultMinValidatorStake,
		MaxValidatorStake:      defaultMaxValidatorStake,
		MinDelegatorStake:      defaultMinDelegatorStake,
		MinStakeDuration:       defaultMinStakingDuration,
		MaxStakeDuration:       defaultMaxStakingDuration,
		StakeMintingPeriod:     defaultMaxStakingDuration,
		ApricotPhase3Time:      defaultValidateEndTime,
		ApricotPhase4Time:      defaultValidateEndTime,
		ApricotPhase5Time:      defaultValidateEndTime,
	}}

	baseDBManager := manager.NewMemDB(version.DefaultVersion1_0_0)
	chainDBManager := baseDBManager.NewPrefixDBManager([]byte{0})
	atomicDB := prefixdb.New([]byte{1}, baseDBManager.Current().Database)

	vm.clock.Set(defaultGenesisTime)
	msgChan := make(chan common.Message, 1)
	ctx := defaultContext()

	m := &atomic.Memory{}
	err := m.Initialize(logging.NoLog{}, atomicDB)
	if err != nil {
		panic(err)
	}
	ctx.SharedMemory = m.NewSharedMemory(ctx.ChainID)

	ctx.Lock.Lock()
	defer ctx.Lock.Unlock()
	_, genesisBytes := defaultGenesis()
	appSender := &common.SenderTest{}
	appSender.CantSendAppGossip = true
	appSender.SendAppGossipF = func([]byte) error { return nil }

	if err := vm.Initialize(ctx, chainDBManager, genesisBytes, nil, nil, msgChan, nil, appSender); err != nil {
		panic(err)
	}
	if err := vm.Bootstrapped(); err != nil {
		panic(err)
	}

	// Create a subnet and store it in testSubnet1
	if tx, err := vm.newCreateSubnetTx(
		2, // threshold; 2 sigs from keys[0], keys[1], keys[2] needed to add validator to this subnet
		// control keys are keys[0], keys[1], keys[2]
		[]ids.ShortID{keys[0].PublicKey().Address(), keys[1].PublicKey().Address(), keys[2].PublicKey().Address()},
		[]*crypto.PrivateKeySECP256K1R{keys[0]}, // pays tx fee
		keys[0].PublicKey().Address(),           // change addr
	); err != nil {
		panic(err)
	} else if err := vm.blockBuilder.AddUnverifiedTx(tx); err != nil {
		panic(err)
	} else if blk, err := vm.BuildBlock(); err != nil {
		panic(err)
	} else if err := blk.Verify(); err != nil {
		panic(err)
	} else if err := blk.Accept(); err != nil {
		panic(err)
	} else {
		testSubnet1 = tx.UnsignedTx.(*UnsignedCreateSubnetTx)
	}

	return vm, baseDBManager.Current().Database, appSender
}

func GenesisVMWithArgs(t *testing.T, args *BuildGenesisArgs) ([]byte, chan common.Message, *VM, *atomic.Memory) {
	var genesisBytes []byte

	if args != nil {
		_, genesisBytes = BuildGenesisTestWithArgs(t, args)
	} else {
		_, genesisBytes = BuildGenesisTest(t)
	}

	vm := &VM{Factory: Factory{
		Chains:                 chains.MockManager{},
		Validators:             validators.NewManager(),
		UptimeLockedCalculator: uptime.NewLockedCalculator(),
		TxFee:                  defaultTxFee,
		MinValidatorStake:      defaultMinValidatorStake,
		MaxValidatorStake:      defaultMaxValidatorStake,
		MinDelegatorStake:      defaultMinDelegatorStake,
		MinStakeDuration:       defaultMinStakingDuration,
		MaxStakeDuration:       defaultMaxStakingDuration,
		StakeMintingPeriod:     defaultMaxStakingDuration,
	}}

	baseDBManager := manager.NewMemDB(version.DefaultVersion1_0_0)
	chainDBManager := baseDBManager.NewPrefixDBManager([]byte{0})
	atomicDB := prefixdb.New([]byte{1}, baseDBManager.Current().Database)

	vm.clock.Set(defaultGenesisTime)
	msgChan := make(chan common.Message, 1)
	ctx := defaultContext()

	m := &atomic.Memory{}
	err := m.Initialize(logging.NoLog{}, atomicDB)
	if err != nil {
		panic(err)
	}

	ctx.SharedMemory = m.NewSharedMemory(ctx.ChainID)

	ctx.Lock.Lock()
	defer ctx.Lock.Unlock()
	appSender := &common.SenderTest{}
	appSender.CantSendAppGossip = true
	appSender.SendAppGossipF = func([]byte) error { return nil }
	if err := vm.Initialize(ctx, chainDBManager, genesisBytes, nil, nil, msgChan, nil, appSender); err != nil {
		t.Fatal(err)
	}
	if err := vm.Bootstrapped(); err != nil {
		panic(err)
	}

	// Create a subnet and store it in testSubnet1
	if tx, err := vm.newCreateSubnetTx(
		2, // threshold; 2 sigs from keys[0], keys[1], keys[2] needed to add validator to this subnet
		// control keys are keys[0], keys[1], keys[2]
		[]ids.ShortID{keys[0].PublicKey().Address(), keys[1].PublicKey().Address(), keys[2].PublicKey().Address()},
		[]*crypto.PrivateKeySECP256K1R{keys[0]}, // pays tx fee
		keys[0].PublicKey().Address(),           // change addr
	); err != nil {
		panic(err)
	} else if err := vm.blockBuilder.AddUnverifiedTx(tx); err != nil {
		panic(err)
	} else if blk, err := vm.BuildBlock(); err != nil {
		panic(err)
	} else if err := blk.Verify(); err != nil {
		panic(err)
	} else if err := blk.Accept(); err != nil {
		panic(err)
	} else {
		testSubnet1 = tx.UnsignedTx.(*UnsignedCreateSubnetTx)
	}

	return genesisBytes, msgChan, vm, m
}

// Ensure genesis state is parsed from bytes and stored correctly
func TestGenesis(t *testing.T) {
	vm, _, _ := defaultVM()
	vm.ctx.Lock.Lock()
	defer func() {
		if err := vm.Shutdown(); err != nil {
			t.Fatal(err)
		}
		vm.ctx.Lock.Unlock()
	}()

	// Ensure the genesis block has been accepted and stored
	genesisBlockID, err := vm.LastAccepted() // lastAccepted should be ID of genesis block
	if err != nil {
		t.Fatal(err)
	}
	if genesisBlock, err := vm.getBlock(genesisBlockID); err != nil {
		t.Fatalf("couldn't get genesis block: %v", err)
	} else if genesisBlock.Status() != choices.Accepted {
		t.Fatal("genesis block should be accepted")
	}

	genesisState, _ := defaultGenesis()
	// Ensure all the genesis UTXOs are there
	for _, utxo := range genesisState.UTXOs {
		_, addrBytes, err := formatting.ParseBech32(utxo.Address)
		if err != nil {
			t.Fatal(err)
		}
		addr, err := ids.ToShortID(addrBytes)
		if err != nil {
			t.Fatal(err)
		}
		addrs := ids.ShortSet{}
		addrs.Add(addr)
		utxos, err := vm.getAllUTXOs(addrs)
		if err != nil {
			t.Fatal("couldn't find UTXO")
		} else if len(utxos) != 1 {
			t.Fatal("expected each address to have one UTXO")
		} else if out, ok := utxos[0].Out.(*secp256k1fx.TransferOutput); !ok {
			t.Fatal("expected utxo output to be type *secp256k1fx.TransferOutput")
		} else if out.Amount() != uint64(utxo.Amount) {
			id := keys[0].PublicKey().Address()
			hrp := constants.NetworkIDToHRP[testNetworkID]
			addr, err := formatting.FormatBech32(hrp, id.Bytes())
			if err != nil {
				t.Fatal(err)
			}
			if utxo.Address == addr { // Address that paid tx fee to create testSubnet1 has less tokens
				if out.Amount() != uint64(utxo.Amount)-vm.TxFee {
					t.Fatalf("expected UTXO to have value %d but has value %d", uint64(utxo.Amount)-vm.TxFee, out.Amount())
				}
			} else {
				t.Fatalf("expected UTXO to have value %d but has value %d", uint64(utxo.Amount), out.Amount())
			}
		}
	}

	// Ensure current validator set of primary network is correct
	vdrSet, ok := vm.Validators.GetValidators(constants.PrimaryNetworkID)
	if !ok {
		t.Fatalf("Missing the primary network validator set")
	}
	currentValidators := vdrSet.List()
	if len(currentValidators) != len(genesisState.Validators) {
		t.Fatal("vm's current validator set is wrong")
	}
	for _, key := range keys {
		if addr := key.PublicKey().Address(); !vdrSet.Contains(addr) {
			t.Fatalf("should have had validator with NodeID %s", addr)
		}
	}

	// Ensure genesis timestamp is correct
	if timestamp := vm.internalState.GetTimestamp(); timestamp.Unix() != int64(genesisState.Time) {
		t.Fatalf("vm's time is incorrect. Expected %v got %v", genesisState.Time, timestamp)
	}

	// Ensure the new subnet we created exists
	if _, _, err := vm.internalState.GetTx(testSubnet1.ID()); err != nil {
		t.Fatalf("expected subnet %s to exist", testSubnet1.ID())
	}
}

func TestGenesisGetUTXOs(t *testing.T) {
	addr0 := keys[0].PublicKey().Address()
	addr1 := keys[1].PublicKey().Address()
	addr2 := keys[2].PublicKey().Address()
	hrp := constants.NetworkIDToHRP[testNetworkID]

	addr0Str, _ := formatting.FormatBech32(hrp, addr0.Bytes())
	addr1Str, _ := formatting.FormatBech32(hrp, addr1.Bytes())
	addr2Str, _ := formatting.FormatBech32(hrp, addr2.Bytes())

	// Create a starting point of 2000 UTXOs on different addresses
	utxoCount := 2345
	var genesisUTXOs []APIUTXO
	for i := 0; i < utxoCount; i++ {
		genesisUTXOs = append(genesisUTXOs,
			APIUTXO{
				Amount:  json.Uint64(defaultBalance),
				Address: addr0Str,
			},
			APIUTXO{
				Amount:  json.Uint64(defaultBalance),
				Address: addr1Str,
			},
			APIUTXO{
				Amount:  json.Uint64(defaultBalance),
				Address: addr2Str,
			})
	}

	// Inject them in the Genesis build
	buildGenesisArgs := BuildGenesisArgs{
		NetworkID:     json.Uint32(testNetworkID),
		AvaxAssetID:   avaxAssetID,
		UTXOs:         genesisUTXOs,
		Validators:    []APIPrimaryValidator{},
		Chains:        nil,
		Time:          json.Uint64(defaultGenesisTime.Unix()),
		InitialSupply: json.Uint64(360 * units.MegaAvax),
		Encoding:      formatting.Hex,
	}

	_, _, vm, _ := GenesisVMWithArgs(t, &buildGenesisArgs)

	addrsSet := ids.ShortSet{}
	addrsSet.Add(addr0, addr1)

	var (
		fetchedUTXOs []*avax.UTXO
		err          error
	)

	lastAddr := ids.ShortEmpty
	lastIdx := ids.Empty

	var totalUTXOs []*avax.UTXO
	for i := 0; i <= 3; i++ {
		fetchedUTXOs, lastAddr, lastIdx, err = vm.getPaginatedUTXOs(addrsSet, lastAddr, lastIdx, -1)
		if err != nil {
			t.Fatal(err)
		}

		if len(fetchedUTXOs) == utxoCount {
			t.Fatalf("Wrong number of utxos. Should be Paginated. Expected (%d) returned (%d)", maxUTXOsToFetch, len(fetchedUTXOs))
		}
		totalUTXOs = append(totalUTXOs, fetchedUTXOs...)
	}

	if len(totalUTXOs) != 4*maxUTXOsToFetch {
		t.Fatalf("Wrong number of utxos. Should have paginated through all. Expected (%d) returned (%d)", 4*maxUTXOsToFetch, len(totalUTXOs))
	}

	// Fetch all UTXOs
	notPaginatedUTXOs, err := vm.getAllUTXOs(addrsSet)
	if err != nil {
		t.Fatal(err)
	}

	if len(notPaginatedUTXOs) != 2*utxoCount {
		t.Fatalf("Wrong number of utxos. Expected (%d) returned (%d)", 2*utxoCount, len(notPaginatedUTXOs))
	}
}

// accept proposal to add validator to primary network
func TestAddValidatorCommit(t *testing.T) {
	vm, _, _ := defaultVM()
	vm.ctx.Lock.Lock()
	defer func() {
		if err := vm.Shutdown(); err != nil {
			t.Fatal(err)
		}
		vm.ctx.Lock.Unlock()
	}()

	startTime := defaultGenesisTime.Add(syncBound).Add(1 * time.Second)
	endTime := startTime.Add(defaultMinStakingDuration)
	key, err := vm.factory.NewPrivateKey()
	if err != nil {
		t.Fatal(err)
	}
	nodeID := key.PublicKey().Address()

	// create valid tx
	tx, err := vm.newAddValidatorTx(
		vm.MinValidatorStake,
		uint64(startTime.Unix()),
		uint64(endTime.Unix()),
		nodeID,
		nodeID,
		PercentDenominator,
		[]*crypto.PrivateKeySECP256K1R{keys[0]},
		ids.ShortEmpty, // change addr
	)
	if err != nil {
		t.Fatal(err)
	}

	// trigger block creation
	if err := vm.blockBuilder.AddUnverifiedTx(tx); err != nil {
		t.Fatal(err)
	}
	blk, err := vm.BuildBlock()
	if err != nil {
		t.Fatal(err)
	}

	if err := blk.Verify(); err != nil {
		t.Fatal(err)
	}

	// Assert preferences are correct
	block := blk.(*ProposalBlock)
	options, err := block.Options()
	if err != nil {
		t.Fatal(err)
	}
	commit, ok := options[0].(*CommitBlock)
	if !ok {
		t.Fatal(errShouldPrefCommit)
	}
	_, ok = options[1].(*AbortBlock)
	if !ok {
		t.Fatal(errShouldPrefCommit)
	} else if err := block.Accept(); err != nil {
		t.Fatal(err)
	} else if err := commit.Verify(); err != nil {
		t.Fatal(err)
	} else if err := commit.Accept(); err != nil { // commit the proposal
		t.Fatal(err)
	} else if _, status, err := vm.internalState.GetTx(tx.ID()); err != nil {
		t.Fatal(err)
	} else if status != Committed {
		t.Fatalf("status of tx should be Committed but is %s", status)
	}

	pendingStakers := vm.internalState.PendingStakerChainState()

	// Verify that new validator now in pending validator set
	if _, err := pendingStakers.GetValidatorTx(nodeID); err != nil {
		t.Fatalf("Should have added validator to the pending queue")
	}
}

// verify invalid proposal to add validator to primary network
func TestInvalidAddValidatorCommit(t *testing.T) {
	vm, _, _ := defaultVM()
	vm.ctx.Lock.Lock()
	defer func() {
		if err := vm.Shutdown(); err != nil {
			t.Fatal(err)
		}
		vm.ctx.Lock.Unlock()
	}()

	startTime := defaultGenesisTime.Add(-syncBound).Add(-1 * time.Second)
	endTime := startTime.Add(defaultMinStakingDuration)
	key, _ := vm.factory.NewPrivateKey()
	nodeID := key.PublicKey().Address()

	// create invalid tx
	tx, err := vm.newAddValidatorTx(
		vm.MinValidatorStake,
		uint64(startTime.Unix()),
		uint64(endTime.Unix()),
		nodeID,
		nodeID,
		PercentDenominator,
		[]*crypto.PrivateKeySECP256K1R{keys[0]},
		ids.ShortEmpty, // change addr
	)
	if err != nil {
		t.Fatal(err)
	}

	preferred, err := vm.Preferred()
	if err != nil {
		t.Fatal(err)
	}
	preferredHeight := preferred.Height()
	lastAcceptedID, err := vm.LastAccepted()
	if err != nil {
		t.Fatal(err)
	}
	blk, err := vm.newProposalBlock(lastAcceptedID, preferredHeight+1, *tx)
	if err != nil {
		t.Fatal(err)
	}
	blkBytes := blk.Bytes()

	parsedBlock, err := vm.ParseBlock(blkBytes)
	if err != nil {
		t.Fatal(err)
	}

	if err := parsedBlock.Verify(); err == nil {
		t.Fatalf("Should have errored during verification")
	}
	if status := parsedBlock.Status(); status != choices.Rejected {
		t.Fatalf("Should have marked the block as rejected")
	}
	if _, ok := vm.droppedTxCache.Get(blk.Tx.ID()); !ok {
		t.Fatal("tx should be in dropped tx cache")
	}

	parsedBlk, err := vm.GetBlock(blk.ID())
	if err != nil {
		t.Fatal(err)
	}
	if status := parsedBlk.Status(); status != choices.Rejected {
		t.Fatalf("Should have marked the block as rejected")
	}
}

// Reject proposal to add validator to primary network
func TestAddValidatorReject(t *testing.T) {
	vm, _, _ := defaultVM()
	vm.ctx.Lock.Lock()
	defer func() {
		if err := vm.Shutdown(); err != nil {
			t.Fatal(err)
		}
		vm.ctx.Lock.Unlock()
	}()

	startTime := defaultGenesisTime.Add(syncBound).Add(1 * time.Second)
	endTime := startTime.Add(defaultMinStakingDuration)
	key, _ := vm.factory.NewPrivateKey()
	nodeID := key.PublicKey().Address()

	// create valid tx
	tx, err := vm.newAddValidatorTx(
		vm.MinValidatorStake,
		uint64(startTime.Unix()),
		uint64(endTime.Unix()),
		nodeID,
		nodeID,
		PercentDenominator,
		[]*crypto.PrivateKeySECP256K1R{keys[0]},
		ids.ShortEmpty, // change addr
	)
	if err != nil {
		t.Fatal(err)
	}

	// trigger block creation
	if err := vm.blockBuilder.AddUnverifiedTx(tx); err != nil {
		t.Fatal(err)
	}
	blk, err := vm.BuildBlock()
	if err != nil {
		t.Fatal(err)
	}

	if err := blk.Verify(); err != nil {
		t.Fatal(err)
	}

	// Assert preferences are correct
	block := blk.(*ProposalBlock)
	options, err := block.Options()
	if err != nil {
		t.Fatal(err)
	} else if commit, ok := options[0].(*CommitBlock); !ok {
		t.Fatal(errShouldPrefCommit)
	} else if abort, ok := options[1].(*AbortBlock); !ok {
		t.Fatal(errShouldPrefCommit)
	} else if err := block.Accept(); err != nil {
		t.Fatal(err)
	} else if err := commit.Verify(); err != nil { // should pass verification
		t.Fatal(err)
	} else if err := abort.Verify(); err != nil { // should pass verification
		t.Fatal(err)
	} else if err := abort.Accept(); err != nil { // reject the proposal
		t.Fatal(err)
	} else if _, status, err := vm.internalState.GetTx(tx.ID()); err != nil {
		t.Fatal(err)
	} else if status != Aborted {
		t.Fatalf("status should be Aborted but is %s", status)
	}

	pendingStakers := vm.internalState.PendingStakerChainState()

	// Verify that new validator NOT in pending validator set
	if _, err := pendingStakers.GetValidatorTx(nodeID); err == nil {
		t.Fatalf("Shouldn't have added validator to the pending queue")
	}
}

// Reject proposal to add validator to primary network
func TestAddValidatorInvalidNotReissued(t *testing.T) {
	vm, _, _ := defaultVM()
	vm.ctx.Lock.Lock()
	defer func() {
		if err := vm.Shutdown(); err != nil {
			t.Fatal(err)
		}
		vm.ctx.Lock.Unlock()
	}()

	// Use nodeID that is already in the genesis
	repeatNodeID := keys[0].PublicKey().Address()

	startTime := defaultGenesisTime.Add(syncBound).Add(1 * time.Second)
	endTime := startTime.Add(defaultMinStakingDuration)

	// create valid tx
	tx, err := vm.newAddValidatorTx(
		vm.MinValidatorStake,
		uint64(startTime.Unix()),
		uint64(endTime.Unix()),
		repeatNodeID,
		repeatNodeID,
		PercentDenominator,
		[]*crypto.PrivateKeySECP256K1R{keys[0]},
		ids.ShortEmpty, // change addr
	)
	if err != nil {
		t.Fatal(err)
	}

	// trigger block creation
	if err := vm.blockBuilder.AddUnverifiedTx(tx); err == nil {
		t.Fatal("Expected BuildBlock to error due to adding a validator with a nodeID that is already in the validator set.")
	}
}

// Accept proposal to add validator to subnet
func TestAddSubnetValidatorAccept(t *testing.T) {
	vm, _, _ := defaultVM()
	vm.ctx.Lock.Lock()
	defer func() {
		if err := vm.Shutdown(); err != nil {
			t.Fatal(err)
		}
		vm.ctx.Lock.Unlock()
	}()

	startTime := defaultValidateStartTime.Add(syncBound).Add(1 * time.Second)
	endTime := startTime.Add(defaultMinStakingDuration)
	nodeID := keys[0].PublicKey().Address()

	// create valid tx
	// note that [startTime, endTime] is a subset of time that keys[0]
	// validates primary network ([defaultValidateStartTime, defaultValidateEndTime])
	tx, err := vm.newAddSubnetValidatorTx(
		defaultWeight,
		uint64(startTime.Unix()),
		uint64(endTime.Unix()),
		nodeID,
		testSubnet1.ID(),
		[]*crypto.PrivateKeySECP256K1R{testSubnet1ControlKeys[0], testSubnet1ControlKeys[1]},
		ids.ShortEmpty, // change addr
	)
	if err != nil {
		t.Fatal(err)
	}

	// trigger block creation
	if err := vm.blockBuilder.AddUnverifiedTx(tx); err != nil {
		t.Fatal(err)
	}
	blk, err := vm.BuildBlock()
	if err != nil {
		t.Fatal(err)
	}

	if err := blk.Verify(); err != nil {
		t.Fatal(err)
	}

	// Assert preferences are correct
	block := blk.(*ProposalBlock)
	options, err := block.Options()
	if err != nil {
		t.Fatal(err)
	}
	commit, ok := options[0].(*CommitBlock)
	if !ok {
		t.Fatal(errShouldPrefCommit)
	} else if abort, ok := options[1].(*AbortBlock); !ok {
		t.Fatal(errShouldPrefCommit)
	} else if err := block.Accept(); err != nil {
		t.Fatal(err)
	} else if err := commit.Verify(); err != nil {
		t.Fatal(err)
	} else if err := abort.Verify(); err != nil {
		t.Fatal(err)
	} else if _, status, err := abort.onAccept().GetTx(tx.ID()); err != nil {
		t.Fatal(err)
	} else if status != Aborted {
		t.Fatalf("status should be Aborted but is %s", status)
	} else if err := commit.Accept(); err != nil { // accept the proposal
		t.Fatal(err)
	} else if _, status, err := vm.internalState.GetTx(tx.ID()); err != nil {
		t.Fatal(err)
	} else if status != Committed {
		t.Fatalf("status should be Committed but is %s", status)
	}

	pendingStakers := vm.internalState.PendingStakerChainState()
	vdr := pendingStakers.GetValidator(nodeID)
	_, exists := vdr.SubnetValidators()[testSubnet1.ID()]

	// Verify that new validator is in pending validator set
	if !exists {
		t.Fatalf("Should have added validator to the pending queue")
	}
}

// Reject proposal to add validator to subnet
func TestAddSubnetValidatorReject(t *testing.T) {
	vm, _, _ := defaultVM()
	vm.ctx.Lock.Lock()
	defer func() {
		if err := vm.Shutdown(); err != nil {
			t.Fatal(err)
		}
		vm.ctx.Lock.Unlock()
	}()

	startTime := defaultValidateStartTime.Add(syncBound).Add(1 * time.Second)
	endTime := startTime.Add(defaultMinStakingDuration)
	nodeID := keys[0].PublicKey().Address()

	// create valid tx
	// note that [startTime, endTime] is a subset of time that keys[0]
	// validates primary network ([defaultValidateStartTime, defaultValidateEndTime])
	tx, err := vm.newAddSubnetValidatorTx(
		defaultWeight,
		uint64(startTime.Unix()),
		uint64(endTime.Unix()),
		nodeID,
		testSubnet1.ID(),
		[]*crypto.PrivateKeySECP256K1R{testSubnet1ControlKeys[1], testSubnet1ControlKeys[2]},
		ids.ShortEmpty, // change addr
	)
	if err != nil {
		t.Fatal(err)
	}

	// trigger block creation
	if err := vm.blockBuilder.AddUnverifiedTx(tx); err != nil {
		t.Fatal(err)
	}
	blk, err := vm.BuildBlock()
	if err != nil {
		t.Fatal(err)
	}

	if err := blk.Verify(); err != nil {
		t.Fatal(err)
	}

	// Assert preferences are correct
	block := blk.(*ProposalBlock)
	options, err := block.Options()
	if err != nil {
		t.Fatal(err)
	}
	commit, ok := options[0].(*CommitBlock)
	if !ok {
		t.Fatal(errShouldPrefCommit)
	} else if abort, ok := options[1].(*AbortBlock); !ok {
		t.Fatal(errShouldPrefCommit)
	} else if err := block.Accept(); err != nil {
		t.Fatal(err)
	} else if err := commit.Verify(); err != nil {
		t.Fatal(err)
	} else if _, status, err := commit.onAccept().GetTx(tx.ID()); err != nil {
		t.Fatal(err)
	} else if status != Committed {
		t.Fatalf("status should be Committed but is %s", status)
	} else if err := abort.Verify(); err != nil {
		t.Fatal(err)
	} else if err := abort.Accept(); err != nil { // reject the proposal
		t.Fatal(err)
	} else if _, status, err := vm.internalState.GetTx(tx.ID()); err != nil {
		t.Fatal(err)
	} else if status != Aborted {
		t.Fatalf("status should be Aborted but is %s", status)
	}

	pendingStakers := vm.internalState.PendingStakerChainState()
	vdr := pendingStakers.GetValidator(nodeID)
	_, exists := vdr.SubnetValidators()[testSubnet1.ID()]

	// Verify that new validator NOT in pending validator set
	if exists {
		t.Fatalf("Shouldn't have added validator to the pending queue")
	}
}

// Test case where primary network validator rewarded
func TestRewardValidatorAccept(t *testing.T) {
	vm, _, _ := defaultVM()
	vm.ctx.Lock.Lock()
	defer func() {
		if err := vm.Shutdown(); err != nil {
			t.Fatal(err)
		}
		vm.ctx.Lock.Unlock()
	}()

	// Fast forward clock to time for genesis validators to leave
	vm.clock.Set(defaultValidateEndTime)

	blk, err := vm.BuildBlock() // should contain proposal to advance time
	if err != nil {
		t.Fatal(err)
	}

	if err := blk.Verify(); err != nil {
		t.Fatal(err)
	}

	// Assert preferences are correct
	block := blk.(*ProposalBlock)
	options, err := block.Options()
	if err != nil {
		t.Fatal(err)
	}
	commit, ok := options[0].(*CommitBlock)
	if !ok {
		t.Fatal(errShouldPrefCommit)
	} else if abort, ok := options[1].(*AbortBlock); !ok {
		t.Fatal(errShouldPrefCommit)
	} else if err := block.Accept(); err != nil {
		t.Fatal(err)
	} else if err := commit.Verify(); err != nil {
		t.Fatal(err)
	} else if err := abort.Verify(); err != nil {
		t.Fatal(err)
	} else if _, status, err := abort.onAccept().GetTx(block.Tx.ID()); err != nil {
		t.Fatal(err)
	} else if status != Aborted {
		t.Fatalf("status should be Aborted but is %s", status)
	} else if err := commit.Accept(); err != nil { // advance the timestamp
		t.Fatal(err)
	} else if _, status, err := vm.internalState.GetTx(block.Tx.ID()); err != nil {
		t.Fatal(err)
	} else if status != Committed {
		t.Fatalf("status should be Committed but is %s", status)
	}

	// Verify that chain's timestamp has advanced
	if timestamp := vm.internalState.GetTimestamp(); !timestamp.Equal(defaultValidateEndTime) {
		t.Fatal("expected timestamp to have advanced")
	}

	blk, err = vm.BuildBlock() // should contain proposal to reward genesis validator
	if err != nil {
		t.Fatal(err)
	} else if err := blk.Verify(); err != nil {
		t.Fatal(err)
	}

	// Assert preferences are correct
	block = blk.(*ProposalBlock)
	options, err = block.Options()
	if err != nil {
		t.Fatal(err)
	}
	commit, ok = options[0].(*CommitBlock)
	if !ok {
		t.Fatal(errShouldPrefCommit)
	} else if abort, ok := options[1].(*AbortBlock); !ok {
		t.Fatal(errShouldPrefCommit)
	} else if err := block.Accept(); err != nil {
		t.Fatal(err)
	} else if err := commit.Verify(); err != nil {
		t.Fatal(err)
	} else if err := abort.Verify(); err != nil {
		t.Fatal(err)
	} else if _, status, err := abort.onAccept().GetTx(block.Tx.ID()); err != nil {
		t.Fatal(err)
	} else if status != Aborted {
		t.Fatalf("status should be Aborted but is %s", status)
	} else if err := commit.Accept(); err != nil { // reward the genesis validator
		t.Fatal(err)
	} else if _, status, err := vm.internalState.GetTx(block.Tx.ID()); err != nil {
		t.Fatal(err)
	} else if status != Committed {
		t.Fatalf("status should be Committed but is %s", status)
	}

	currentStakers := vm.internalState.CurrentStakerChainState()
	if _, err := currentStakers.GetValidator(keys[1].PublicKey().Address()); err == nil {
		t.Fatal("should have removed a genesis validator")
	}
}

// Test case where primary network validator not rewarded
func TestRewardValidatorReject(t *testing.T) {
	vm, _, _ := defaultVM()
	vm.ctx.Lock.Lock()
	defer func() {
		if err := vm.Shutdown(); err != nil {
			t.Fatal(err)
		}
		vm.ctx.Lock.Unlock()
	}()

	// Fast forward clock to time for genesis validators to leave
	vm.clock.Set(defaultValidateEndTime)

	blk, err := vm.BuildBlock() // should contain proposal to advance time
	if err != nil {
		t.Fatal(err)
	}

	if err := blk.Verify(); err != nil {
		t.Fatal(err)
	}

	// Assert preferences are correct
	block := blk.(*ProposalBlock)
	if options, err := block.Options(); err != nil {
		t.Fatal(err)
	} else if commit, ok := options[0].(*CommitBlock); !ok {
		t.Fatal(errShouldPrefCommit)
	} else if abort, ok := options[1].(*AbortBlock); !ok {
		t.Fatal(errShouldPrefCommit)
	} else if err := block.Accept(); err != nil {
		t.Fatal(err)
	} else if err := commit.Verify(); err != nil {
		t.Fatal(err)
	} else if err := abort.Verify(); err != nil {
		t.Fatal(err)
	} else if _, status, err := abort.onAccept().GetTx(block.Tx.ID()); err != nil {
		t.Fatal(err)
	} else if status != Aborted {
		t.Fatalf("status should be Aborted but is %s", status)
	} else if err := commit.Accept(); err != nil { // advance the timestamp
		t.Fatal(err)
	} else if _, status, err := vm.internalState.GetTx(block.Tx.ID()); err != nil {
		t.Fatal(err)
	} else if status != Committed {
		t.Fatalf("status should be Committed but is %s", status)
	} else if timestamp := vm.internalState.GetTimestamp(); !timestamp.Equal(defaultValidateEndTime) {
		t.Fatal("expected timestamp to have advanced")
	}

	if blk, err = vm.BuildBlock(); err != nil { // should contain proposal to reward genesis validator
		t.Fatal(err)
	} else if err := blk.Verify(); err != nil {
		t.Fatal(err)
	}

	block = blk.(*ProposalBlock)
	if options, err := block.Options(); err != nil { // Assert preferences are correct
		t.Fatal(err)
	} else if commit, ok := options[0].(*CommitBlock); !ok {
		t.Fatal(errShouldPrefCommit)
	} else if abort, ok := options[1].(*AbortBlock); !ok {
		t.Fatal(errShouldPrefCommit)
	} else if err := blk.Accept(); err != nil {
		t.Fatal(err)
	} else if err := commit.Verify(); err != nil {
		t.Fatal(err)
	} else if _, status, err := commit.onAccept().GetTx(block.Tx.ID()); err != nil {
		t.Fatal(err)
	} else if status != Committed {
		t.Fatalf("status should be Committed but is %s", status)
	} else if err := abort.Verify(); err != nil {
		t.Fatal(err)
	} else if err := abort.Accept(); err != nil { // do not reward the genesis validator
		t.Fatal(err)
	} else if _, status, err := vm.internalState.GetTx(block.Tx.ID()); err != nil {
		t.Fatal(err)
	} else if status != Aborted {
		t.Fatalf("status should be Aborted but is %s", status)
	}

	currentStakers := vm.internalState.CurrentStakerChainState()
	if _, err := currentStakers.GetValidator(keys[1].PublicKey().Address()); err == nil {
		t.Fatal("should have removed a genesis validator")
	}
}

// Test case where primary network validator is preferred to be rewarded
func TestRewardValidatorPreferred(t *testing.T) {
	vm, _, _ := defaultVM()
	vm.ctx.Lock.Lock()
	defer func() {
		if err := vm.Shutdown(); err != nil {
			t.Fatal(err)
		}
		vm.ctx.Lock.Unlock()
	}()

	// Fast forward clock to time for genesis validators to leave
	vm.clock.Set(defaultValidateEndTime)

	blk, err := vm.BuildBlock() // should contain proposal to advance time
	if err != nil {
		t.Fatal(err)
	} else if err := blk.Verify(); err != nil {
		t.Fatal(err)
	}

	// Assert preferences are correct
	block := blk.(*ProposalBlock)
	if options, err := block.Options(); err != nil {
		t.Fatal(err)
	} else if commit, ok := options[0].(*CommitBlock); !ok {
		t.Fatal(errShouldPrefCommit)
	} else if abort, ok := options[1].(*AbortBlock); !ok {
		t.Fatal(errShouldPrefCommit)
	} else if err := block.Accept(); err != nil {
		t.Fatal(err)
	} else if err := commit.Verify(); err != nil {
		t.Fatal(err)
	} else if err := abort.Verify(); err != nil {
		t.Fatal(err)
	} else if _, status, err := abort.onAccept().GetTx(block.Tx.ID()); err != nil {
		t.Fatal(err)
	} else if status != Aborted {
		t.Fatalf("status should be Aborted but is %s", status)
	} else if err := commit.Accept(); err != nil { // advance the timestamp
		t.Fatal(err)
	} else if _, status, err := vm.internalState.GetTx(block.Tx.ID()); err != nil {
		t.Fatal(err)
	} else if status != Committed {
		t.Fatalf("status should be Committed but is %s", status)
	} else if timestamp := vm.internalState.GetTimestamp(); !timestamp.Equal(defaultValidateEndTime) {
		t.Fatal("expected timestamp to have advanced")
	}

	if blk, err = vm.BuildBlock(); err != nil { // should contain proposal to reward genesis validator
		t.Fatal(err)
	} else if err := blk.Verify(); err != nil {
		t.Fatal(err)
	}

	block = blk.(*ProposalBlock)
	if options, err := blk.(*ProposalBlock).Options(); err != nil { // Assert preferences are correct
		t.Fatal(err)
	} else if commit, ok := options[0].(*CommitBlock); !ok {
		t.Fatal(errShouldPrefCommit)
	} else if abort, ok := options[1].(*AbortBlock); !ok {
		t.Fatal(errShouldPrefCommit)
	} else if err := blk.Accept(); err != nil {
		t.Fatal(err)
	} else if err := commit.Verify(); err != nil {
		t.Fatal(err)
	} else if _, status, err := commit.onAccept().GetTx(block.Tx.ID()); err != nil {
		t.Fatal(err)
	} else if status != Committed {
		t.Fatalf("status should be Committed but is %s", status)
	} else if err := abort.Verify(); err != nil {
		t.Fatal(err)
	} else if err := abort.Accept(); err != nil { // do not reward the genesis validator
		t.Fatal(err)
	} else if _, status, err := vm.internalState.GetTx(block.Tx.ID()); err != nil {
		t.Fatal(err)
	} else if status != Aborted {
		t.Fatalf("status should be Aborted but is %s", status)
	}

	currentStakers := vm.internalState.CurrentStakerChainState()
	if _, err := currentStakers.GetValidator(keys[1].PublicKey().Address()); err == nil {
		t.Fatal("should have removed a genesis validator")
	}
}

// Ensure BuildBlock errors when there is no block to build
func TestUnneededBuildBlock(t *testing.T) {
	vm, _, _ := defaultVM()
	vm.ctx.Lock.Lock()
	defer func() {
		if err := vm.Shutdown(); err != nil {
			t.Fatal(err)
		}
		vm.ctx.Lock.Unlock()
	}()
	if _, err := vm.BuildBlock(); err == nil {
		t.Fatalf("Should have errored on BuildBlock")
	}
}

// test acceptance of proposal to create a new chain
func TestCreateChain(t *testing.T) {
	vm, _, _ := defaultVM()
	vm.ctx.Lock.Lock()
	defer func() {
		if err := vm.Shutdown(); err != nil {
			t.Fatal(err)
		}
		vm.ctx.Lock.Unlock()
	}()

	tx, err := vm.newCreateChainTx(
		testSubnet1.ID(),
		nil,
		ids.ID{'t', 'e', 's', 't', 'v', 'm'},
		nil,
		"name",
		[]*crypto.PrivateKeySECP256K1R{testSubnet1ControlKeys[0], testSubnet1ControlKeys[1]},
		ids.ShortEmpty, // change addr
	)
	if err != nil {
		t.Fatal(err)
	} else if err := vm.blockBuilder.AddUnverifiedTx(tx); err != nil {
		t.Fatal(err)
	} else if blk, err := vm.BuildBlock(); err != nil { // should contain proposal to create chain
		t.Fatal(err)
	} else if err := blk.Verify(); err != nil {
		t.Fatal(err)
	} else if err := blk.Accept(); err != nil {
		t.Fatal(err)
	} else if _, status, err := vm.internalState.GetTx(tx.ID()); err != nil {
		t.Fatal(err)
	} else if status != Committed {
		t.Fatalf("status should be Committed but is %s", status)
	}

	// Verify chain was created
	chains, err := vm.internalState.GetChains(testSubnet1.ID())
	if err != nil {
		t.Fatal(err)
	}
	foundNewChain := false
	for _, chain := range chains {
		if bytes.Equal(chain.Bytes(), tx.Bytes()) {
			foundNewChain = true
		}
	}
	if !foundNewChain {
		t.Fatal("should've created new chain but didn't")
	}
}

// test where we:
// 1) Create a subnet
// 2) Add a validator to the subnet's pending validator set
// 3) Advance timestamp to validator's start time (moving the validator from pending to current)
// 4) Advance timestamp to validator's end time (removing validator from current)
func TestCreateSubnet(t *testing.T) {
	vm, _, _ := defaultVM()
	vm.ctx.Lock.Lock()
	defer func() {
		if err := vm.Shutdown(); err != nil {
			t.Fatal(err)
		}
		vm.ctx.Lock.Unlock()
	}()

	nodeID := keys[0].PublicKey().Address()

	createSubnetTx, err := vm.newCreateSubnetTx(
		1, // threshold
		[]ids.ShortID{ // control keys
			keys[0].PublicKey().Address(),
			keys[1].PublicKey().Address(),
		},
		[]*crypto.PrivateKeySECP256K1R{keys[0]}, // payer
		keys[0].PublicKey().Address(),           // change addr
	)
	if err != nil {
		t.Fatal(err)
	} else if err := vm.blockBuilder.AddUnverifiedTx(createSubnetTx); err != nil {
		t.Fatal(err)
	} else if blk, err := vm.BuildBlock(); err != nil { // should contain proposal to create subnet
		t.Fatal(err)
	} else if err := blk.Verify(); err != nil {
		t.Fatal(err)
	} else if err := blk.Accept(); err != nil {
		t.Fatal(err)
	} else if _, status, err := vm.internalState.GetTx(createSubnetTx.ID()); err != nil {
		t.Fatal(err)
	} else if status != Committed {
		t.Fatalf("status should be Committed but is %s", status)
	}

	subnets, err := vm.internalState.GetSubnets()
	if err != nil {
		t.Fatal(err)
	}

	found := false
	for _, subnet := range subnets {
		if subnet.ID() == createSubnetTx.ID() {
			found = true
			break
		}
	}
	if !found {
		t.Fatalf("should have registered new subnet")
	}

	// Now that we've created a new subnet, add a validator to that subnet
	startTime := defaultValidateStartTime.Add(syncBound).Add(1 * time.Second)
	endTime := startTime.Add(defaultMinStakingDuration)
	// [startTime, endTime] is subset of time keys[0] validates default subent so tx is valid
	if addValidatorTx, err := vm.newAddSubnetValidatorTx(
		defaultWeight,
		uint64(startTime.Unix()),
		uint64(endTime.Unix()),
		nodeID,
		createSubnetTx.ID(),
		[]*crypto.PrivateKeySECP256K1R{keys[0]},
		ids.ShortEmpty, // change addr
	); err != nil {
		t.Fatal(err)
	} else if err := vm.blockBuilder.AddUnverifiedTx(addValidatorTx); err != nil {
		t.Fatal(err)
	}

	blk, err := vm.BuildBlock() // should add validator to the new subnet
	if err != nil {
		t.Fatal(err)
	} else if err := blk.Verify(); err != nil {
		t.Fatal(err)
	}

	// Assert preferences are correct
	// and accept the proposal/commit
	block := blk.(*ProposalBlock)
	options, err := block.Options()
	if err != nil {
		t.Fatal(err)
	}
	commit, ok := options[0].(*CommitBlock)
	if !ok {
		t.Fatal(errShouldPrefCommit)
	} else if abort, ok := options[1].(*AbortBlock); !ok {
		t.Fatal(errShouldPrefCommit)
	} else if err := block.Accept(); err != nil { // Accept the block
		t.Fatal(err)
	} else if err := commit.Verify(); err != nil {
		t.Fatal(err)
	} else if err := abort.Verify(); err != nil {
		t.Fatal(err)
	} else if _, status, err := abort.onAccept().GetTx(block.Tx.ID()); err != nil {
		t.Fatal(err)
	} else if status != Aborted {
		t.Fatalf("status should be Aborted but is %s", status)
	} else if err := commit.Accept(); err != nil { // add the validator to pending validator set
		t.Fatal(err)
	} else if _, status, err := vm.internalState.GetTx(block.Tx.ID()); err != nil {
		t.Fatal(err)
	} else if status != Committed {
		t.Fatalf("status should be Committed but is %s", status)
	}

	pendingStakers := vm.internalState.PendingStakerChainState()
	vdr := pendingStakers.GetValidator(nodeID)
	_, exists := vdr.SubnetValidators()[createSubnetTx.ID()]
	if !exists {
		t.Fatal("should have added a pending validator")
	}

	// Advance time to when new validator should start validating
	// Create a block with an advance time tx that moves validator
	// from pending to current validator set
	vm.clock.Set(startTime)
	blk, err = vm.BuildBlock() // should be advance time tx
	if err != nil {
		t.Fatal(err)
	} else if err := blk.Verify(); err != nil {
		t.Fatal(err)
	}

	// Assert preferences are correct
	// and accept the proposal/commit
	block = blk.(*ProposalBlock)
	options, err = block.Options()
	if err != nil {
		t.Fatal(err)
	}
	commit, ok = options[0].(*CommitBlock)
	if !ok {
		t.Fatal(errShouldPrefCommit)
	} else if abort, ok := options[1].(*AbortBlock); !ok {
		t.Fatal(errShouldPrefCommit)
	} else if err := block.Accept(); err != nil {
		t.Fatal(err)
	} else if err := commit.Verify(); err != nil {
		t.Fatal(err)
	} else if err := abort.Verify(); err != nil {
		t.Fatal(err)
	} else if _, status, err := abort.onAccept().GetTx(block.Tx.ID()); err != nil {
		t.Fatal(err)
	} else if status != Aborted {
		t.Fatalf("status should be Aborted but is %s", status)
	} else if err := commit.Accept(); err != nil { // move validator addValidatorTx from pending to current
		t.Fatal(err)
	} else if _, status, err := vm.internalState.GetTx(block.Tx.ID()); err != nil {
		t.Fatal(err)
	} else if status != Committed {
		t.Fatalf("status should be Committed but is %s", status)
	}

	pendingStakers = vm.internalState.PendingStakerChainState()
	vdr = pendingStakers.GetValidator(nodeID)
	_, exists = vdr.SubnetValidators()[createSubnetTx.ID()]
	if exists {
		t.Fatal("should have removed the pending validator")
	}

	currentStakers := vm.internalState.CurrentStakerChainState()
	cVDR, err := currentStakers.GetValidator(nodeID)
	if err != nil {
		t.Fatal(err)
	}
	_, exists = cVDR.SubnetValidators()[createSubnetTx.ID()]
	if !exists {
		t.Fatal("should have been added to the validator set")
	}

	// fast forward clock to time validator should stop validating
	vm.clock.Set(endTime)
	blk, err = vm.BuildBlock() // should be advance time tx
	if err != nil {
		t.Fatal(err)
	} else if err := blk.Verify(); err != nil {
		t.Fatal(err)
	}

	// Assert preferences are correct
	// and accept the proposal/commit
	block = blk.(*ProposalBlock)
	options, err = block.Options()
	if err != nil {
		t.Fatal(err)
	}
	commit, ok = options[0].(*CommitBlock)
	if !ok {
		t.Fatal(errShouldPrefCommit)
	} else if abort, ok := options[1].(*AbortBlock); !ok {
		t.Fatal(errShouldPrefCommit)
	} else if err := block.Accept(); err != nil {
		t.Fatal(err)
	} else if err := commit.Verify(); err != nil {
		t.Fatal(err)
	} else if err := abort.Verify(); err != nil {
		t.Fatal(err)
	} else if _, status, err := abort.onAccept().GetTx(block.Tx.ID()); err != nil {
		t.Fatal(err)
	} else if status != Aborted {
		t.Fatalf("status should be Aborted but is %s", status)
	} else if err := commit.Accept(); err != nil { // remove validator from current validator set
		t.Fatal(err)
	} else if _, status, err := vm.internalState.GetTx(block.Tx.ID()); err != nil {
		t.Fatal(err)
	} else if status != Committed {
		t.Fatalf("status should be Committed but is %s", status)
	}

	pendingStakers = vm.internalState.PendingStakerChainState()
	vdr = pendingStakers.GetValidator(nodeID)
	_, exists = vdr.SubnetValidators()[createSubnetTx.ID()]
	if exists {
		t.Fatal("should have removed the pending validator")
	}

	currentStakers = vm.internalState.CurrentStakerChainState()
	cVDR, err = currentStakers.GetValidator(nodeID)
	if err != nil {
		t.Fatal(err)
	}
	_, exists = cVDR.SubnetValidators()[createSubnetTx.ID()]
	if exists {
		t.Fatal("should have removed from the validator set")
	}
}

// test asset import
func TestAtomicImport(t *testing.T) {
	vm, baseDB, _ := defaultVM()
	vm.ctx.Lock.Lock()
	defer func() {
		if err := vm.Shutdown(); err != nil {
			t.Fatal(err)
		}
		vm.ctx.Lock.Unlock()
	}()

	utxoID := avax.UTXOID{
		TxID:        ids.Empty.Prefix(1),
		OutputIndex: 1,
	}
	amount := uint64(50000)
	recipientKey := keys[1]

	m := &atomic.Memory{}
	err := m.Initialize(logging.NoLog{}, prefixdb.New([]byte{5}, baseDB))
	if err != nil {
		t.Fatal(err)
	}
	vm.ctx.SharedMemory = m.NewSharedMemory(vm.ctx.ChainID)
	vm.AtomicUTXOManager = avax.NewAtomicUTXOManager(vm.ctx.SharedMemory, Codec)
	peerSharedMemory := m.NewSharedMemory(vm.ctx.XChainID)

	if _, err := vm.newImportTx(
		vm.ctx.XChainID,
		recipientKey.PublicKey().Address(),
		[]*crypto.PrivateKeySECP256K1R{keys[0]},
		ids.ShortEmpty, // change addr
	); err == nil {
		t.Fatalf("should have errored due to missing utxos")
	}

	// Provide the avm UTXO

	utxo := &avax.UTXO{
		UTXOID: utxoID,
		Asset:  avax.Asset{ID: avaxAssetID},
		Out: &secp256k1fx.TransferOutput{
			Amt: amount,
			OutputOwners: secp256k1fx.OutputOwners{
				Threshold: 1,
				Addrs:     []ids.ShortID{recipientKey.PublicKey().Address()},
			},
		},
	}
	utxoBytes, err := Codec.Marshal(CodecVersion, utxo)
	if err != nil {
		t.Fatal(err)
	}
	inputID := utxo.InputID()
	if err := peerSharedMemory.Apply(map[ids.ID]*atomic.Requests{vm.ctx.ChainID: {PutRequests: []*atomic.Element{{
		Key:   inputID[:],
		Value: utxoBytes,
		Traits: [][]byte{
			recipientKey.PublicKey().Address().Bytes(),
		},
	}}}}); err != nil {
		t.Fatal(err)
	}

	tx, err := vm.newImportTx(
		vm.ctx.XChainID,
		recipientKey.PublicKey().Address(),
		[]*crypto.PrivateKeySECP256K1R{recipientKey},
		ids.ShortEmpty, // change addr
	)
	if err != nil {
		t.Fatal(err)
	}

	if err := vm.blockBuilder.AddUnverifiedTx(tx); err != nil {
		t.Fatal(err)
	} else if blk, err := vm.BuildBlock(); err != nil {
		t.Fatal(err)
	} else if err := blk.Verify(); err != nil {
		t.Fatal(err)
	} else if err := blk.Accept(); err != nil {
		t.Fatal(err)
	} else if _, status, err := vm.internalState.GetTx(tx.ID()); err != nil {
		t.Fatal(err)
	} else if status != Committed {
		t.Fatalf("status should be Committed but is %s", status)
	}
	inputID = utxoID.InputID()
	if _, err := vm.ctx.SharedMemory.Get(vm.ctx.XChainID, [][]byte{inputID[:]}); err == nil {
		t.Fatalf("shouldn't have been able to read the utxo")
	}
}

// test optimistic asset import
func TestOptimisticAtomicImport(t *testing.T) {
	vm, _, _ := defaultVM()
	vm.ctx.Lock.Lock()
	defer func() {
		if err := vm.Shutdown(); err != nil {
			t.Fatal(err)
		}
		vm.ctx.Lock.Unlock()
	}()

	tx := Tx{UnsignedTx: &UnsignedImportTx{
		BaseTx: BaseTx{BaseTx: avax.BaseTx{
			NetworkID:    vm.ctx.NetworkID,
			BlockchainID: vm.ctx.ChainID,
		}},
		SourceChain: vm.ctx.XChainID,
		ImportedInputs: []*avax.TransferableInput{{
			UTXOID: avax.UTXOID{
				TxID:        ids.Empty.Prefix(1),
				OutputIndex: 1,
			},
			Asset: avax.Asset{ID: vm.ctx.AVAXAssetID},
			In: &secp256k1fx.TransferInput{
				Amt: 50000,
			},
		}},
	}}
	if err := tx.Sign(Codec, [][]*crypto.PrivateKeySECP256K1R{{}}); err != nil {
		t.Fatal(err)
	}

	preferred, err := vm.Preferred()
	if err != nil {
		t.Fatal(err)
	}
	preferredID := preferred.ID()
	preferredHeight := preferred.Height()

	blk, err := vm.newAtomicBlock(preferredID, preferredHeight+1, tx)
	if err != nil {
		t.Fatal(err)
	}

	if err := blk.Verify(); err == nil {
		t.Fatalf("Block should have failed verification due to missing UTXOs")
	}

	if err := vm.Bootstrapping(); err != nil {
		t.Fatal(err)
	}

	if err := blk.Verify(); err != nil {
		t.Fatal(err)
	}

	if err := blk.Accept(); err != nil {
		t.Fatal(err)
	}

	if err := vm.Bootstrapped(); err != nil {
		t.Fatal(err)
	}

	_, status, err := vm.internalState.GetTx(tx.ID())
	if err != nil {
		t.Fatal(err)
	}

	if status != Committed {
		t.Fatalf("Wrong status returned. Expected %s; Got %s", Committed, status)
	}
}

// test restarting the node
func TestRestartPartiallyAccepted(t *testing.T) {
	_, genesisBytes := defaultGenesis()
	db := manager.NewMemDB(version.DefaultVersion1_0_0)

	firstDB := db.NewPrefixDBManager([]byte{})
	firstVM := &VM{Factory: Factory{
		Chains:                 chains.MockManager{},
		Validators:             validators.NewManager(),
		UptimeLockedCalculator: uptime.NewLockedCalculator(),
		MinStakeDuration:       defaultMinStakingDuration,
		MaxStakeDuration:       defaultMaxStakingDuration,
		StakeMintingPeriod:     defaultMaxStakingDuration,
	}}
	firstVM.clock.Set(defaultGenesisTime)
	firstCtx := defaultContext()
	firstCtx.Lock.Lock()

	firstMsgChan := make(chan common.Message, 1)
	if err := firstVM.Initialize(firstCtx, firstDB, genesisBytes, nil, nil, firstMsgChan, nil, nil); err != nil {
		t.Fatal(err)
	}

	genesisID, err := firstVM.LastAccepted()
	if err != nil {
		t.Fatal(err)
	}

	firstAdvanceTimeTx, err := firstVM.newAdvanceTimeTx(defaultGenesisTime.Add(time.Second))
	if err != nil {
		t.Fatal(err)
	}

	preferred, err := firstVM.Preferred()
	if err != nil {
		t.Fatal(err)
	}
	preferredID := preferred.ID()
	preferredHeight := preferred.Height()

	firstAdvanceTimeBlk, err := firstVM.newProposalBlock(preferredID, preferredHeight+1, *firstAdvanceTimeTx)
	if err != nil {
		t.Fatal(err)
	}

	firstVM.clock.Set(defaultGenesisTime.Add(3 * time.Second))
	if err := firstAdvanceTimeBlk.Verify(); err != nil {
		t.Fatal(err)
	}

	options, err := firstAdvanceTimeBlk.Options()
	if err != nil {
		t.Fatal(err)
	}
	firstOption := options[0]
	secondOption := options[1]

	if err := firstOption.Verify(); err != nil {
		t.Fatal(err)
	} else if err := secondOption.Verify(); err != nil {
		t.Fatal(err)
	} else if err := firstAdvanceTimeBlk.Accept(); err != nil { // time advances to defaultGenesisTime.Add(time.Second)
		t.Fatal(err)
	}

	// Byte representation of block that proposes advancing time to defaultGenesisTime + 2 seconds
	secondAdvanceTimeBlkBytes := []byte{
		0, 0,
		0, 0, 0, 0,
		6, 150, 225, 43, 97, 69, 215, 238,
		150, 164, 249, 184, 2, 197, 216, 49,
		6, 78, 81, 50, 190, 8, 44, 165,
		219, 127, 96, 39, 235, 155, 17, 108,
		0, 0, 0, 0,
		0, 0, 0, 1,
		0, 0, 0, 19,
		0, 0, 0, 0, 95, 34, 234, 149,
		0, 0, 0, 0,
	}
	if _, err := firstVM.ParseBlock(secondAdvanceTimeBlkBytes); err != nil {
		t.Fatal(err)
	}

	if err := firstVM.Shutdown(); err != nil {
		t.Fatal(err)
	}
	firstCtx.Lock.Unlock()

	secondVM := &VM{Factory: Factory{
		Chains:                 chains.MockManager{},
		Validators:             validators.NewManager(),
		UptimeLockedCalculator: uptime.NewLockedCalculator(),
		MinStakeDuration:       defaultMinStakingDuration,
		MaxStakeDuration:       defaultMaxStakingDuration,
		StakeMintingPeriod:     defaultMaxStakingDuration,
	}}

	secondVM.clock.Set(defaultGenesisTime)
	secondCtx := defaultContext()
	secondCtx.Lock.Lock()
	defer func() {
		if err := secondVM.Shutdown(); err != nil {
			t.Fatal(err)
		}
		secondCtx.Lock.Unlock()
	}()

	secondDB := db.NewPrefixDBManager([]byte{})
	secondMsgChan := make(chan common.Message, 1)
	if err := secondVM.Initialize(secondCtx, secondDB, genesisBytes, nil, nil, secondMsgChan, nil, nil); err != nil {
		t.Fatal(err)
	}

	lastAccepted, err := secondVM.LastAccepted()
	if err != nil {
		t.Fatal(err)
	}
	if genesisID != lastAccepted {
		t.Fatalf("Shouldn't have changed the genesis")
	}
}

// test restarting the node
func TestRestartFullyAccepted(t *testing.T) {
	_, genesisBytes := defaultGenesis()

	db := manager.NewMemDB(version.DefaultVersion1_0_0)
	firstDB := db.NewPrefixDBManager([]byte{})
	firstVM := &VM{Factory: Factory{
		Chains:                 chains.MockManager{},
		Validators:             validators.NewManager(),
		UptimeLockedCalculator: uptime.NewLockedCalculator(),
		MinStakeDuration:       defaultMinStakingDuration,
		MaxStakeDuration:       defaultMaxStakingDuration,
		StakeMintingPeriod:     defaultMaxStakingDuration,
	}}

	firstVM.clock.Set(defaultGenesisTime)
	firstCtx := defaultContext()
	firstCtx.Lock.Lock()

	firstMsgChan := make(chan common.Message, 1)
	if err := firstVM.Initialize(firstCtx, firstDB, genesisBytes, nil, nil, firstMsgChan, nil, nil); err != nil {
		t.Fatal(err)
	}

	firstAdvanceTimeTx, err := firstVM.newAdvanceTimeTx(defaultGenesisTime.Add(time.Second))
	if err != nil {
		t.Fatal(err)
	}

	preferred, err := firstVM.Preferred()
	if err != nil {
		t.Fatal(err)
	}
	preferredID := preferred.ID()
	preferredHeight := preferred.Height()

	firstAdvanceTimeBlk, err := firstVM.newProposalBlock(preferredID, preferredHeight+1, *firstAdvanceTimeTx)
	if err != nil {
		t.Fatal(err)
	}
	firstVM.clock.Set(defaultGenesisTime.Add(3 * time.Second))
	if err := firstAdvanceTimeBlk.Verify(); err != nil {
		t.Fatal(err)
	}

	options, err := firstAdvanceTimeBlk.Options()
	if err != nil {
		t.Fatal(err)
	} else if err := options[0].Verify(); err != nil {
		t.Fatal(err)
	} else if err := options[1].Verify(); err != nil {
		t.Fatal(err)
	} else if err := firstAdvanceTimeBlk.Accept(); err != nil {
		t.Fatal(err)
	} else if err := options[0].Accept(); err != nil {
		t.Fatal(err)
	} else if err := options[1].Reject(); err != nil {
		t.Fatal(err)
	}

	// Byte representation of block that proposes advancing time to defaultGenesisTime + 2 seconds
	secondAdvanceTimeBlkBytes := []byte{
		0, 0,
		0, 0, 0, 0,
		6, 150, 225, 43, 97, 69, 215, 238,
		150, 164, 249, 184, 2, 197, 216, 49,
		6, 78, 81, 50, 190, 8, 44, 165,
		219, 127, 96, 39, 235, 155, 17, 108,
		0, 0, 0, 0,
		0, 0, 0, 1,
		0, 0, 0, 19,
		0, 0, 0, 0, 95, 34, 234, 149,
		0, 0, 0, 0,
	}
	if _, err := firstVM.ParseBlock(secondAdvanceTimeBlkBytes); err != nil {
		t.Fatal(err)
	}

	if err := firstVM.Shutdown(); err != nil {
		t.Fatal(err)
	}
	firstCtx.Lock.Unlock()

	secondVM := &VM{Factory: Factory{
		Chains:                 chains.MockManager{},
		Validators:             validators.NewManager(),
		UptimeLockedCalculator: uptime.NewLockedCalculator(),
		MinStakeDuration:       defaultMinStakingDuration,
		MaxStakeDuration:       defaultMaxStakingDuration,
		StakeMintingPeriod:     defaultMaxStakingDuration,
	}}

	secondVM.clock.Set(defaultGenesisTime)
	secondCtx := defaultContext()
	secondCtx.Lock.Lock()
	defer func() {
		if err := secondVM.Shutdown(); err != nil {
			t.Fatal(err)
		}
		secondCtx.Lock.Unlock()
	}()

	secondDB := db.NewPrefixDBManager([]byte{})
	secondMsgChan := make(chan common.Message, 1)
	if err := secondVM.Initialize(secondCtx, secondDB, genesisBytes, nil, nil, secondMsgChan, nil, nil); err != nil {
		t.Fatal(err)
	}
	lastAccepted, err := secondVM.LastAccepted()
	if err != nil {
		t.Fatal(err)
	}
	if options[0].ID() != lastAccepted {
		t.Fatalf("Should have changed the genesis")
	}
}

// test bootstrapping the node
func TestBootstrapPartiallyAccepted(t *testing.T) {
	_, genesisBytes := defaultGenesis()

	baseDBManager := manager.NewMemDB(version.DefaultVersion1_0_0)
	vmDBManager := baseDBManager.NewPrefixDBManager([]byte("vm"))
	bootstrappingDB := prefixdb.New([]byte("bootstrapping"), baseDBManager.Current().Database)

	blocked, err := queue.NewWithMissing(bootstrappingDB, "", prometheus.NewRegistry())
	if err != nil {
		t.Fatal(err)
	}

	vm := &VM{Factory: Factory{
		Chains:                 chains.MockManager{},
		Validators:             validators.NewManager(),
		UptimeLockedCalculator: uptime.NewLockedCalculator(),
		MinStakeDuration:       defaultMinStakingDuration,
		MaxStakeDuration:       defaultMaxStakingDuration,
		StakeMintingPeriod:     defaultMaxStakingDuration,
	}}

	vm.clock.Set(defaultGenesisTime)
	ctx := defaultContext()
	consensusCtx := snow.DefaultConsensusContextTest()
	consensusCtx.Context = ctx
	ctx.Lock.Lock()

	msgChan := make(chan common.Message, 1)
	if err := vm.Initialize(ctx, vmDBManager, genesisBytes, nil, nil, msgChan, nil, nil); err != nil {
		t.Fatal(err)
	}

	preferred, err := vm.Preferred()
	if err != nil {
		t.Fatal(err)
	}
	preferredID := preferred.ID()
	preferredHeight := preferred.Height()

	advanceTimeTx, err := vm.newAdvanceTimeTx(defaultGenesisTime.Add(time.Second))
	if err != nil {
		t.Fatal(err)
	}
	advanceTimeBlk, err := vm.newProposalBlock(preferredID, preferredHeight+1, *advanceTimeTx)
	if err != nil {
		t.Fatal(err)
	}
	advanceTimeBlkID := advanceTimeBlk.ID()
	advanceTimeBlkBytes := advanceTimeBlk.Bytes()

	options, err := advanceTimeBlk.Options()
	if err != nil {
		t.Fatal(err)
	}
	advanceTimePreference := options[0]

	peerID := ids.ShortID{1, 2, 3, 4, 5, 4, 3, 2, 1}
	vdrs := validators.NewSet()
	if err := vdrs.AddWeight(peerID, 1); err != nil {
		t.Fatal(err)
	}
	beacons := vdrs

	timeoutManager := timeout.Manager{}
	benchlist := benchlist.NewNoBenchlist()
	err = timeoutManager.Initialize(
		&timer.AdaptiveTimeoutConfig{
			InitialTimeout:     time.Millisecond,
			MinimumTimeout:     time.Millisecond,
			MaximumTimeout:     10 * time.Second,
			TimeoutHalflife:    5 * time.Minute,
			TimeoutCoefficient: 1.25,
		},
		benchlist,
		"",
		prometheus.NewRegistry(),
	)
	if err != nil {
		t.Fatal(err)
	}
	go timeoutManager.Dispatch()

	chainRouter := &router.ChainRouter{}
	metrics := prometheus.NewRegistry()
	mc, err := message.NewCreator(metrics, true /*compressionEnabled*/, "dummyNamespace")
	assert.NoError(t, err)
	err = chainRouter.Initialize(ids.ShortEmpty, logging.NoLog{}, mc, &timeoutManager, time.Hour, time.Second, ids.Set{}, nil, router.HealthConfig{}, "", prometheus.NewRegistry())
	assert.NoError(t, err)

	externalSender := &sender.ExternalSenderTest{TB: t}
	externalSender.Default(true)

	// Passes messages from the consensus engine to the network
	sender := sender.Sender{}
	err = sender.Initialize(consensusCtx, mc, externalSender, chainRouter, &timeoutManager, 1, 1, 1)
	assert.NoError(t, err)

	var reqID uint32
	externalSender.SendF = func(msg message.OutboundMessage, nodeIDs ids.ShortSet, subnetID ids.ID, validatorOnly bool) ids.ShortSet {
		inMsg, err := mc.Parse(msg.Bytes(), ctx.NodeID, func() {})
		assert.NoError(t, err)
		assert.Equal(t, message.GetAcceptedFrontier, inMsg.Op())

		res := nodeIDs
		requestID, ok := inMsg.Get(message.RequestID).(uint32)
		assert.True(t, ok)

		reqID = requestID
		return res
	}

	isBootstrapped := false
	subnet := &common.SubnetTest{
		T:               t,
		IsBootstrappedF: func() bool { return isBootstrapped },
		BootstrappedF:   func(ids.ID) { isBootstrapped = true },
	}

	// The engine handles consensus
<<<<<<< HEAD
	consensus := &smcon.Topological{}

	bootstrapConfig := bootstrap.Config{
		Config: common.Config{
			Ctx:                           ctx,
			Validators:                    vdrs,
			Beacons:                       beacons,
			SampleK:                       beacons.Len(),
			StartupAlpha:                  (beacons.Weight() + 1) / 2,
			Alpha:                         (beacons.Weight() + 1) / 2,
			Sender:                        &sender,
			Subnet:                        subnet,
			MultiputMaxContainersSent:     2000,
			MultiputMaxContainersReceived: 2000,
=======
	engine := smeng.Transitive{}
	err = engine.Initialize(smeng.Config{
		Config: bootstrap.Config{
			Config: common.Config{
				Ctx:                           consensusCtx,
				Validators:                    vdrs,
				Beacons:                       beacons,
				SampleK:                       beacons.Len(),
				StartupAlpha:                  (beacons.Weight() + 1) / 2,
				Alpha:                         (beacons.Weight() + 1) / 2,
				Sender:                        &sender,
				Subnet:                        subnet,
				MultiputMaxContainersSent:     2000,
				MultiputMaxContainersReceived: 2000,
			},
			Blocked: blocked,
			VM:      vm,
>>>>>>> 42d0b8c0
		},
		Blocked: blocked,
		VM:      vm,
	}

	// Asynchronously passes messages from the network to the consensus engine
	handler, err := router.NewHandler(
		mc,
		bootstrapConfig.Ctx,
		vdrs,
		msgChan,
		"",
		prometheus.NewRegistry(),
	)
	assert.NoError(t, err)

	bootstrapper, err := bootstrap.New(
		bootstrapConfig,
		handler.OnDoneBootstrapping,
		fmt.Sprintf("%s_bs", consensus.Parameters().Namespace),
		prometheus.NewRegistry(),
	)
	if err != nil {
		t.Fatal(err)
	}
	handler.RegisterBootstrap(bootstrapper)

	engineConfig := smeng.Config{
		Ctx:        bootstrapConfig.Ctx,
		VM:         bootstrapConfig.VM,
		Sender:     bootstrapConfig.Sender,
		Validators: vdrs,
		Params: snowball.Parameters{
			K:                     1,
			Alpha:                 1,
			BetaVirtuous:          20,
			BetaRogue:             20,
			ConcurrentRepolls:     1,
			OptimalProcessing:     1,
			MaxOutstandingItems:   1,
			MaxItemProcessingTime: 1,
		},
		Consensus: consensus,
	}
	engine, err := smeng.New(engineConfig)
	if err != nil {
		t.Fatal(err)
	}
	handler.RegisterEngine(engine)

<<<<<<< HEAD
	startReqID := uint32(0)
	if err := bootstrapper.Start(startReqID); err != nil {
		t.Fatal(err)
	}
=======
	// Asynchronously passes messages from the network to the consensus engine
	handler := &router.Handler{}
	err = handler.Initialize(
		mc,
		&engine,
		vdrs,
		msgChan,
	)
	assert.NoError(t, err)
>>>>>>> 42d0b8c0

	// Allow incoming messages to be routed to the new chain
	chainRouter.AddChain(handler)
	go ctx.Log.RecoverAndPanic(handler.Dispatch)

	if err := bootstrapper.Connected(peerID); err != nil {
		t.Fatal(err)
	}

	externalSender.SendF = func(msg message.OutboundMessage, nodeIDs ids.ShortSet, subnetID ids.ID, validatorOnly bool) ids.ShortSet {
		inMsg, err := mc.Parse(msg.Bytes(), ctx.NodeID, func() {})
		assert.NoError(t, err)
		assert.Equal(t, message.GetAccepted, inMsg.Op())

		res := nodeIDs
		requestID, ok := inMsg.Get(message.RequestID).(uint32)
		assert.True(t, ok)

		reqID = requestID
		return res
	}

	frontier := []ids.ID{advanceTimeBlkID}
	if err := bootstrapper.AcceptedFrontier(peerID, reqID, frontier); err != nil {
		t.Fatal(err)
	}

	externalSender.SendF = func(msg message.OutboundMessage, nodeIDs ids.ShortSet, subnetID ids.ID, validatorOnly bool) ids.ShortSet {
		inMsg, err := mc.Parse(msg.Bytes(), ctx.NodeID, func() {})
		assert.NoError(t, err)
		assert.Equal(t, message.GetAncestors, inMsg.Op())

		res := nodeIDs
		requestID, ok := inMsg.Get(message.RequestID).(uint32)
		assert.True(t, ok)
		reqID = requestID

		containerID, err := ids.ToID(inMsg.Get(message.ContainerID).([]byte))
		assert.NoError(t, err)
		if containerID != advanceTimeBlkID {
			t.Fatalf("wrong block requested")
		}

		return res
	}

	if err := bootstrapper.Accepted(peerID, reqID, frontier); err != nil {
		t.Fatal(err)
	}

	externalSender.SendF = nil
	externalSender.CantSend = false

	if err := bootstrapper.MultiPut(peerID, reqID, [][]byte{advanceTimeBlkBytes}); err != nil {
		t.Fatal(err)
	}

	preferred, err = vm.Preferred()
	if err != nil {
		t.Fatal(err)
	}

	if preferred.ID() != advanceTimePreference.ID() {
		t.Fatalf("wrong preference reported after bootstrapping to proposal block\nPreferred: %s\nExpected: %s\nGenesis: %s",
			preferred.ID(),
			advanceTimePreference.ID(),
			preferredID)
	}
	ctx.Lock.Unlock()

	chainRouter.Shutdown()
}

func TestUnverifiedParent(t *testing.T) {
	_, genesisBytes := defaultGenesis()

	dbManager := manager.NewMemDB(version.DefaultVersion1_0_0)

	vm := &VM{Factory: Factory{
		Chains:                 chains.MockManager{},
		Validators:             validators.NewManager(),
		UptimeLockedCalculator: uptime.NewLockedCalculator(),
		MinStakeDuration:       defaultMinStakingDuration,
		MaxStakeDuration:       defaultMaxStakingDuration,
		StakeMintingPeriod:     defaultMaxStakingDuration,
	}}

	vm.clock.Set(defaultGenesisTime)
	ctx := defaultContext()
	ctx.Lock.Lock()
	defer func() {
		if err := vm.Shutdown(); err != nil {
			t.Fatal(err)
		}
		ctx.Lock.Unlock()
	}()

	msgChan := make(chan common.Message, 1)
	if err := vm.Initialize(ctx, dbManager, genesisBytes, nil, nil, msgChan, nil, nil); err != nil {
		t.Fatal(err)
	}

	firstAdvanceTimeTx, err := vm.newAdvanceTimeTx(defaultGenesisTime.Add(time.Second))
	if err != nil {
		t.Fatal(err)
	}

	preferred, err := vm.Preferred()
	if err != nil {
		t.Fatal(err)
	}
	preferredID := preferred.ID()
	preferredHeight := preferred.Height()

	firstAdvanceTimeBlk, err := vm.newProposalBlock(preferredID, preferredHeight+1, *firstAdvanceTimeTx)
	if err != nil {
		t.Fatal(err)
	}

	vm.clock.Set(defaultGenesisTime.Add(2 * time.Second))
	if err := firstAdvanceTimeBlk.Verify(); err != nil {
		t.Fatal(err)
	}

	options, err := firstAdvanceTimeBlk.Options()
	if err != nil {
		t.Fatal(err)
	}
	firstOption := options[0]
	secondOption := options[1]

	secondAdvanceTimeTx, err := vm.newAdvanceTimeTx(defaultGenesisTime.Add(2 * time.Second))
	if err != nil {
		t.Fatal(err)
	}
	secondAdvanceTimeBlk, err := vm.newProposalBlock(firstOption.ID(), firstOption.(Block).Height()+1, *secondAdvanceTimeTx)
	if err != nil {
		t.Fatal(err)
	}

	if parentBlkID := secondAdvanceTimeBlk.Parent(); parentBlkID != firstOption.ID() {
		t.Fatalf("Wrong parent block ID returned")
	} else if err := firstOption.Verify(); err != nil {
		t.Fatal(err)
	} else if err := secondOption.Verify(); err != nil {
		t.Fatal(err)
	} else if err := secondAdvanceTimeBlk.Verify(); err != nil {
		t.Fatal(err)
	}
}

func TestMaxStakeAmount(t *testing.T) {
	vm, _, _ := defaultVM()
	vm.ctx.Lock.Lock()
	defer func() {
		if err := vm.Shutdown(); err != nil {
			t.Fatal(err)
		}
		vm.ctx.Lock.Unlock()
	}()

	tests := []struct {
		description    string
		startTime      time.Time
		endTime        time.Time
		validatorID    ids.ShortID
		expectedAmount uint64
	}{
		{
			description:    "startTime after validation period ends",
			startTime:      defaultValidateEndTime.Add(time.Minute),
			endTime:        defaultValidateEndTime.Add(2 * time.Minute),
			validatorID:    keys[0].PublicKey().Address(),
			expectedAmount: 0,
		},
		{
			description:    "startTime when validation period ends",
			startTime:      defaultValidateEndTime,
			endTime:        defaultValidateEndTime.Add(2 * time.Minute),
			validatorID:    keys[0].PublicKey().Address(),
			expectedAmount: defaultWeight,
		},
		{
			description:    "startTime before validation period ends",
			startTime:      defaultValidateEndTime.Add(-time.Minute),
			endTime:        defaultValidateEndTime.Add(2 * time.Minute),
			validatorID:    keys[0].PublicKey().Address(),
			expectedAmount: defaultWeight,
		},
		{
			description:    "endTime after validation period ends",
			startTime:      defaultValidateStartTime,
			endTime:        defaultValidateEndTime.Add(time.Minute),
			validatorID:    keys[0].PublicKey().Address(),
			expectedAmount: defaultWeight,
		},
		{
			description:    "endTime when validation period ends",
			startTime:      defaultValidateStartTime,
			endTime:        defaultValidateEndTime,
			validatorID:    keys[0].PublicKey().Address(),
			expectedAmount: defaultWeight,
		},
		{
			description:    "endTime before validation period ends",
			startTime:      defaultValidateStartTime,
			endTime:        defaultValidateEndTime.Add(-time.Minute),
			validatorID:    keys[0].PublicKey().Address(),
			expectedAmount: defaultWeight,
		},
	}

	for _, test := range tests {
		t.Run(test.description, func(t *testing.T) {
			amount, err := vm.maxStakeAmount(vm.ctx.SubnetID, test.validatorID, test.startTime, test.endTime)
			if err != nil {
				t.Fatal(err)
			}
			if amount != test.expectedAmount {
				t.Fatalf("wrong max stake amount. Expected %d ; Returned %d",
					test.expectedAmount, amount)
			}
		})
	}
}

// Test that calling Verify on a block with an unverified parent doesn't cause a panic.
func TestUnverifiedParentPanic(t *testing.T) {
	_, genesisBytes := defaultGenesis()

	baseDBManager := manager.NewMemDB(version.DefaultVersion1_0_0)
	atomicDB := prefixdb.New([]byte{1}, baseDBManager.Current().Database)

	vm := &VM{Factory: Factory{
		Chains:                 chains.MockManager{},
		Validators:             validators.NewManager(),
		UptimeLockedCalculator: uptime.NewLockedCalculator(),
		MinStakeDuration:       defaultMinStakingDuration,
		MaxStakeDuration:       defaultMaxStakingDuration,
		StakeMintingPeriod:     defaultMaxStakingDuration,
	}}

	vm.clock.Set(defaultGenesisTime)
	ctx := defaultContext()
	ctx.Lock.Lock()
	defer func() {
		if err := vm.Shutdown(); err != nil {
			t.Fatal(err)
		}
		ctx.Lock.Unlock()
	}()

	msgChan := make(chan common.Message, 1)
	if err := vm.Initialize(ctx, baseDBManager, genesisBytes, nil, nil, msgChan, nil, nil); err != nil {
		t.Fatal(err)
	}
	m := &atomic.Memory{}
	err := m.Initialize(logging.NoLog{}, atomicDB)
	if err != nil {
		panic(err)
	}
	vm.ctx.SharedMemory = m.NewSharedMemory(ctx.ChainID)

	key0 := keys[0]
	key1 := keys[1]
	addr0 := key0.PublicKey().Address()
	addr1 := key1.PublicKey().Address()

	addSubnetTx0, err := vm.newCreateSubnetTx(1, []ids.ShortID{addr0}, []*crypto.PrivateKeySECP256K1R{key0}, addr0)
	if err != nil {
		t.Fatal(err)
	}
	addSubnetTx1, err := vm.newCreateSubnetTx(1, []ids.ShortID{addr1}, []*crypto.PrivateKeySECP256K1R{key1}, addr1)
	if err != nil {
		t.Fatal(err)
	}
	addSubnetTx2, err := vm.newCreateSubnetTx(1, []ids.ShortID{addr1}, []*crypto.PrivateKeySECP256K1R{key1}, addr0)
	if err != nil {
		t.Fatal(err)
	}

	preferred, err := vm.Preferred()
	if err != nil {
		t.Fatal(err)
	}
	preferredID := preferred.ID()
	preferredHeight := preferred.Height()

	addSubnetBlk0, err := vm.newStandardBlock(preferredID, preferredHeight+1, []*Tx{addSubnetTx0})
	if err != nil {
		t.Fatal(err)
	}
	addSubnetBlk1, err := vm.newStandardBlock(preferredID, preferredHeight+1, []*Tx{addSubnetTx1})
	if err != nil {
		t.Fatal(err)
	}
	addSubnetBlk2, err := vm.newStandardBlock(addSubnetBlk1.ID(), preferredHeight+2, []*Tx{addSubnetTx2})
	if err != nil {
		t.Fatal(err)
	}

	if _, err := vm.ParseBlock(addSubnetBlk0.Bytes()); err != nil {
		t.Fatal(err)
	}
	if _, err := vm.ParseBlock(addSubnetBlk1.Bytes()); err != nil {
		t.Fatal(err)
	}
	if _, err := vm.ParseBlock(addSubnetBlk2.Bytes()); err != nil {
		t.Fatal(err)
	}

	if err := addSubnetBlk0.Verify(); err != nil {
		t.Fatal(err)
	}
	if err := addSubnetBlk0.Accept(); err != nil {
		t.Fatal(err)
	}
	// Doesn't matter what verify returns as long as it's not panicking.
	_ = addSubnetBlk2.Verify()
}<|MERGE_RESOLUTION|>--- conflicted
+++ resolved
@@ -2125,12 +2125,11 @@
 	}
 
 	// The engine handles consensus
-<<<<<<< HEAD
 	consensus := &smcon.Topological{}
 
 	bootstrapConfig := bootstrap.Config{
 		Config: common.Config{
-			Ctx:                           ctx,
+			Ctx:                           consensusCtx,
 			Validators:                    vdrs,
 			Beacons:                       beacons,
 			SampleK:                       beacons.Len(),
@@ -2140,25 +2139,6 @@
 			Subnet:                        subnet,
 			MultiputMaxContainersSent:     2000,
 			MultiputMaxContainersReceived: 2000,
-=======
-	engine := smeng.Transitive{}
-	err = engine.Initialize(smeng.Config{
-		Config: bootstrap.Config{
-			Config: common.Config{
-				Ctx:                           consensusCtx,
-				Validators:                    vdrs,
-				Beacons:                       beacons,
-				SampleK:                       beacons.Len(),
-				StartupAlpha:                  (beacons.Weight() + 1) / 2,
-				Alpha:                         (beacons.Weight() + 1) / 2,
-				Sender:                        &sender,
-				Subnet:                        subnet,
-				MultiputMaxContainersSent:     2000,
-				MultiputMaxContainersReceived: 2000,
-			},
-			Blocked: blocked,
-			VM:      vm,
->>>>>>> 42d0b8c0
 		},
 		Blocked: blocked,
 		VM:      vm,
@@ -2170,16 +2150,12 @@
 		bootstrapConfig.Ctx,
 		vdrs,
 		msgChan,
-		"",
-		prometheus.NewRegistry(),
 	)
 	assert.NoError(t, err)
 
 	bootstrapper, err := bootstrap.New(
 		bootstrapConfig,
 		handler.OnDoneBootstrapping,
-		fmt.Sprintf("%s_bs", consensus.Parameters().Namespace),
-		prometheus.NewRegistry(),
 	)
 	if err != nil {
 		t.Fatal(err)
@@ -2209,22 +2185,10 @@
 	}
 	handler.RegisterEngine(engine)
 
-<<<<<<< HEAD
 	startReqID := uint32(0)
 	if err := bootstrapper.Start(startReqID); err != nil {
 		t.Fatal(err)
 	}
-=======
-	// Asynchronously passes messages from the network to the consensus engine
-	handler := &router.Handler{}
-	err = handler.Initialize(
-		mc,
-		&engine,
-		vdrs,
-		msgChan,
-	)
-	assert.NoError(t, err)
->>>>>>> 42d0b8c0
 
 	// Allow incoming messages to be routed to the new chain
 	chainRouter.AddChain(handler)
