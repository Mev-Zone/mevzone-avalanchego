--- conflicted
+++ resolved
@@ -2236,12 +2236,8 @@
 // updateValidatorManager updates the validator manager with the pending
 // validator set changes.
 //
-<<<<<<< HEAD
 // This function must be called prior to writeCurrentStakers and
 // writeSubnetOnlyValidators.
-=======
-// This function must be called prior to writeCurrentStakers.
->>>>>>> 801762c7
 func (s *state) updateValidatorManager(updateValidators bool) error {
 	if !updateValidators {
 		return nil
@@ -2254,7 +2250,6 @@
 			if err != nil {
 				return err
 			}
-<<<<<<< HEAD
 
 			if weightDiff.Amount == 0 {
 				continue // No weight change; go to the next validator.
@@ -2406,44 +2401,6 @@
 		}
 		if err != nil {
 			return err
-=======
-
-			if weightDiff.Amount == 0 {
-				continue // No weight change; go to the next validator.
-			}
-
-			if weightDiff.Decrease {
-				if err := s.validators.RemoveWeight(subnetID, nodeID, weightDiff.Amount); err != nil {
-					return fmt.Errorf("failed to reduce validator weight: %w", err)
-				}
-				continue
-			}
-
-			if diff.validatorStatus != added {
-				if err := s.validators.AddWeight(subnetID, nodeID, weightDiff.Amount); err != nil {
-					return fmt.Errorf("failed to increase validator weight: %w", err)
-				}
-				continue
-			}
-
-			pk, err := s.getInheritedPublicKey(nodeID)
-			if err != nil {
-				// This should never happen as there should always be a primary
-				// network validator corresponding to a subnet validator.
-				return err
-			}
-
-			err = s.validators.AddStaker(
-				subnetID,
-				nodeID,
-				pk,
-				diff.validator.TxID,
-				weightDiff.Amount,
-			)
-			if err != nil {
-				return fmt.Errorf("failed to add validator: %w", err)
-			}
->>>>>>> 801762c7
 		}
 	}
 
@@ -2458,20 +2415,6 @@
 	return nil
 }
 
-<<<<<<< HEAD
-// writeValidatorDiffs writes the validator set diff contained by the pending
-// validator set changes to disk.
-//
-// This function must be called prior to writeCurrentStakers and
-// writeSubnetOnlyValidators.
-func (s *state) writeValidatorDiffs(height uint64) error {
-	type validatorChanges struct {
-		weightDiff    ValidatorWeightDiff
-		prevPublicKey []byte
-		newPublicKey  []byte
-	}
-	changes := make(map[subnetIDNodeID]*validatorChanges, len(s.sovDiff.modified))
-=======
 type validatorDiff struct {
 	weightDiff    ValidatorWeightDiff
 	prevPublicKey []byte
@@ -2484,16 +2427,12 @@
 // This function must be called prior to writeCurrentStakers.
 func (s *state) calculateValidatorDiffs() (map[subnetIDNodeID]*validatorDiff, error) {
 	changes := make(map[subnetIDNodeID]*validatorDiff)
->>>>>>> 801762c7
 
 	// Calculate the changes to the pre-ACP-77 validator set
 	for subnetID, subnetDiffs := range s.currentStakers.validatorDiffs {
 		for nodeID, diff := range subnetDiffs {
 			weightDiff, err := diff.WeightDiff()
 			if err != nil {
-<<<<<<< HEAD
-				return err
-=======
 				return nil, err
 			}
 
@@ -2520,35 +2459,6 @@
 			subnetIDNodeID := subnetIDNodeID{
 				subnetID: subnetID,
 				nodeID:   nodeID,
->>>>>>> 801762c7
-			}
-			changes[subnetIDNodeID] = change
-		}
-	}
-
-<<<<<<< HEAD
-			pk, err := s.getInheritedPublicKey(nodeID)
-			if err != nil {
-				// This should never happen as there should always be a primary
-				// network validator corresponding to a subnet validator.
-				return err
-			}
-
-			change := &validatorChanges{
-				weightDiff: weightDiff,
-			}
-			if pk != nil {
-				switch diff.validatorStatus {
-				case added:
-					change.newPublicKey = bls.PublicKeyToUncompressedBytes(pk)
-				case deleted:
-					change.prevPublicKey = bls.PublicKeyToUncompressedBytes(pk)
-				}
-			}
-
-			subnetIDNodeID := subnetIDNodeID{
-				subnetID: subnetID,
-				nodeID:   nodeID,
 			}
 			changes[subnetIDNodeID] = change
 		}
@@ -2561,11 +2471,11 @@
 			continue
 		}
 		if err != nil {
-			return err
+			return nil, err
 		}
 
 		var (
-			diff           *validatorChanges
+			diff           *validatorDiff
 			subnetIDNodeID = subnetIDNodeID{
 				subnetID: priorSOV.SubnetID,
 			}
@@ -2580,7 +2490,7 @@
 		}
 
 		if err := diff.weightDiff.Add(true, priorSOV.Weight); err != nil {
-			return err
+			return nil, err
 		}
 	}
 
@@ -2592,7 +2502,7 @@
 		}
 
 		var (
-			diff           *validatorChanges
+			diff           *validatorDiff
 			subnetIDNodeID = subnetIDNodeID{
 				subnetID: sov.SubnetID,
 			}
@@ -2607,18 +2517,10 @@
 		}
 
 		if err := diff.weightDiff.Add(false, sov.Weight); err != nil {
-			return err
-		}
-	}
-
-	// Write the changes to the database
-	for subnetIDNodeID, diff := range changes {
-		diffKey := marshalDiffKey(subnetIDNodeID.subnetID, height, subnetIDNodeID.nodeID)
-		if diff.weightDiff.Amount != 0 {
-			err := s.validatorWeightDiffsDB.Put(
-				diffKey,
-				marshalWeightDiff(&diff.weightDiff),
-=======
+			return nil, err
+		}
+	}
+
 	return changes, nil
 }
 
@@ -2657,6 +2559,16 @@
 	return nil
 }
 
+func getOrDefault[K comparable, V any](m map[K]*V, k K) *V {
+	if v, ok := m[k]; ok {
+		return v
+	}
+
+	v := new(V)
+	m[k] = v
+	return v
+}
+
 func (s *state) writeCurrentStakers(codecVersion uint16) error {
 	for subnetID, validatorDiffs := range s.currentStakers.validatorDiffs {
 		// Select db to write to
@@ -2711,96 +2623,10 @@
 				delegatorDB,
 				validatorDiff,
 				codecVersion,
->>>>>>> 801762c7
 			)
 			if err != nil {
 				return err
 			}
-<<<<<<< HEAD
-		}
-		if !bytes.Equal(diff.prevPublicKey, diff.newPublicKey) {
-			err := s.validatorPublicKeyDiffsDB.Put(
-				diffKey,
-				diff.prevPublicKey,
-			)
-			if err != nil {
-				return err
-			}
-		}
-	}
-	return nil
-}
-
-func getOrDefault[K comparable, V any](m map[K]*V, k K) *V {
-	if v, ok := m[k]; ok {
-		return v
-	}
-
-	v := new(V)
-	m[k] = v
-	return v
-}
-
-func (s *state) writeCurrentStakers(codecVersion uint16) error {
-	for subnetID, validatorDiffs := range s.currentStakers.validatorDiffs {
-		// Select db to write to
-		validatorDB := s.currentSubnetValidatorList
-		delegatorDB := s.currentSubnetDelegatorList
-		if subnetID == constants.PrimaryNetworkID {
-			validatorDB = s.currentValidatorList
-			delegatorDB = s.currentDelegatorList
-		}
-
-		// Record the change in weight and/or public key for each validator.
-		for nodeID, validatorDiff := range validatorDiffs {
-			switch validatorDiff.validatorStatus {
-			case added:
-				staker := validatorDiff.validator
-
-				// The validator is being added.
-				//
-				// Invariant: It's impossible for a delegator to have been rewarded
-				// in the same block that the validator was added.
-				startTime := uint64(staker.StartTime.Unix())
-				metadata := &validatorMetadata{
-					txID:        staker.TxID,
-					lastUpdated: staker.StartTime,
-
-					UpDuration:               0,
-					LastUpdated:              startTime,
-					StakerStartTime:          startTime,
-					PotentialReward:          staker.PotentialReward,
-					PotentialDelegateeReward: 0,
-				}
-
-				metadataBytes, err := MetadataCodec.Marshal(codecVersion, metadata)
-				if err != nil {
-					return fmt.Errorf("failed to serialize current validator: %w", err)
-				}
-
-				if err = validatorDB.Put(staker.TxID[:], metadataBytes); err != nil {
-					return fmt.Errorf("failed to write current validator to list: %w", err)
-				}
-
-				s.validatorState.LoadValidatorMetadata(nodeID, subnetID, metadata)
-			case deleted:
-				if err := validatorDB.Delete(validatorDiff.validator.TxID[:]); err != nil {
-					return fmt.Errorf("failed to delete current staker: %w", err)
-				}
-
-				s.validatorState.DeleteValidatorMetadata(nodeID, subnetID)
-			}
-
-			err := writeCurrentDelegatorDiff(
-				delegatorDB,
-				validatorDiff,
-				codecVersion,
-			)
-			if err != nil {
-				return err
-			}
-=======
->>>>>>> 801762c7
 		}
 	}
 	maps.Clear(s.currentStakers.validatorDiffs)
