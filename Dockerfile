# ============= Compilation Stage ================
FROM golang:1.15.5-alpine AS builder
RUN apk add --no-cache bash git make gcc musl-dev linux-headers git ca-certificates

<<<<<<< HEAD
WORKDIR /build
# Copy and download avalanche dependencies using go mod
COPY go.mod .
COPY go.sum .
RUN go mod download
=======
ARG AVALANCHEGO_COMMIT

# Changes to the minimum golang version must also be replicated in
# scripts/ansible/roles/golang_based/defaults/main.yml
# scripts/build_avalanche.sh
# scripts/local.Dockerfile
# Dockerfile (here)
# README.md
# go.mod
FROM golang:1.15.5-buster
>>>>>>> 32e18d07

# Copy the code into the container
COPY . .

# Build avalanchego and plugins
RUN ./scripts/build.sh

# ============= Cleanup Stage ================
FROM alpine:3.13 AS execution

# Maintain compatibility with previous images
RUN mkdir -p /avalanchego/build
WORKDIR /avalanchego/build

# Copy the executables into the container
COPY --from=builder /build/build/ .


<<<<<<< HEAD
=======
WORKDIR $GOPATH/src/github.com/ava-labs/avalanchego
RUN export AVALANCHEGO_COMMIT=$AVALANCHEGO_COMMIT
RUN mkdir -p build/avalanchego-preupgrade
RUN ./scripts/build.sh
>>>>>>> 32e18d07

<|MERGE_RESOLUTION|>--- conflicted
+++ resolved
@@ -1,16 +1,3 @@
-# ============= Compilation Stage ================
-FROM golang:1.15.5-alpine AS builder
-RUN apk add --no-cache bash git make gcc musl-dev linux-headers git ca-certificates
-
-<<<<<<< HEAD
-WORKDIR /build
-# Copy and download avalanche dependencies using go mod
-COPY go.mod .
-COPY go.sum .
-RUN go mod download
-=======
-ARG AVALANCHEGO_COMMIT
-
 # Changes to the minimum golang version must also be replicated in
 # scripts/ansible/roles/golang_based/defaults/main.yml
 # scripts/build_avalanche.sh
@@ -18,8 +5,15 @@
 # Dockerfile (here)
 # README.md
 # go.mod
-FROM golang:1.15.5-buster
->>>>>>> 32e18d07
+# ============= Compilation Stage ================
+FROM golang:1.15.5-alpine AS builder
+RUN apk add --no-cache bash git make gcc musl-dev linux-headers git ca-certificates
+
+WORKDIR /build
+# Copy and download avalanche dependencies using go mod
+COPY go.mod .
+COPY go.sum .
+RUN go mod download
 
 # Copy the code into the container
 COPY . .
@@ -38,11 +32,4 @@
 COPY --from=builder /build/build/ .
 
 
-<<<<<<< HEAD
-=======
-WORKDIR $GOPATH/src/github.com/ava-labs/avalanchego
-RUN export AVALANCHEGO_COMMIT=$AVALANCHEGO_COMMIT
-RUN mkdir -p build/avalanchego-preupgrade
-RUN ./scripts/build.sh
->>>>>>> 32e18d07
 
