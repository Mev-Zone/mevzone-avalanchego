--- conflicted
+++ resolved
@@ -126,13 +126,8 @@
 	TLSKey crypto.Signer `json:"-"`
 
 	// WhitelistedSubnets of the node.
-<<<<<<< HEAD
-	WhitelistedSubnets set.Set[ids.ID] `json:"whitelistedSubnets"`
-	Beacons            validators.Set  `json:"beacons"`
-=======
-	WhitelistedSubnets ids.Set        `json:"-"`
-	Beacons            validators.Set `json:"-"`
->>>>>>> 5daf92cc
+	WhitelistedSubnets set.Set[ids.ID] `json:"-"`
+	Beacons            validators.Set  `json:"-"`
 
 	// Validators are the current validators in the Avalanche network
 	Validators validators.Manager `json:"-"`
