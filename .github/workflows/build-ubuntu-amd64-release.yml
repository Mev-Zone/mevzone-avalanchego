--- conflicted
+++ resolved
@@ -6,13 +6,8 @@
       - "*"
 
 jobs:
-<<<<<<< HEAD
   build-jammy-amd64-package:
     runs-on: ubuntu-22.04
-=======
-  build-bionic-amd64-package:
-    runs-on: ubuntu-latest
->>>>>>> 4f83cd08
 
     steps:
       - uses: actions/checkout@v3
