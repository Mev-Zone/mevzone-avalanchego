// (c) 2019-2020, Ava Labs, Inc. All rights reserved.
// See the file LICENSE for licensing terms.

package node

import (
	"crypto/tls"
	"crypto/x509"
	"encoding/pem"
	"errors"
	"fmt"
	"io/ioutil"
	"net"
	"os"
	"path/filepath"
	"sync"
	"time"

	"github.com/ava-labs/gecko/api"
	"github.com/ava-labs/gecko/api/admin"
	"github.com/ava-labs/gecko/api/health"
	"github.com/ava-labs/gecko/api/info"
	"github.com/ava-labs/gecko/api/keystore"
	"github.com/ava-labs/gecko/api/metrics"
	"github.com/ava-labs/gecko/chains"
	"github.com/ava-labs/gecko/chains/atomic"
	"github.com/ava-labs/gecko/database"
	"github.com/ava-labs/gecko/database/meterdb"
	"github.com/ava-labs/gecko/database/prefixdb"
	"github.com/ava-labs/gecko/genesis"
	"github.com/ava-labs/gecko/ids"
	"github.com/ava-labs/gecko/ipcs"
	"github.com/ava-labs/gecko/network"
	"github.com/ava-labs/gecko/snow/networking/timeout"
	"github.com/ava-labs/gecko/snow/triggers"
	"github.com/ava-labs/gecko/snow/validators"
	"github.com/ava-labs/gecko/utils"
	"github.com/ava-labs/gecko/utils/constants"
	"github.com/ava-labs/gecko/utils/hashing"
	"github.com/ava-labs/gecko/utils/logging"
	"github.com/ava-labs/gecko/utils/timer"
	"github.com/ava-labs/gecko/utils/wrappers"
	"github.com/ava-labs/gecko/version"
	"github.com/ava-labs/gecko/vms"
	"github.com/ava-labs/gecko/vms/avm"
	"github.com/ava-labs/gecko/vms/nftfx"
	"github.com/ava-labs/gecko/vms/platformvm"
	"github.com/ava-labs/gecko/vms/propertyfx"
	"github.com/ava-labs/gecko/vms/rpcchainvm"
	"github.com/ava-labs/gecko/vms/secp256k1fx"
	"github.com/ava-labs/gecko/vms/spchainvm"
	"github.com/ava-labs/gecko/vms/spdagvm"
	"github.com/ava-labs/gecko/vms/timestampvm"

	ipcsapi "github.com/ava-labs/gecko/api/ipcs"
)

// Networking constants
const (
	TCP = "tcp"
)

var (
	genesisHashKey = []byte("genesisID")

	// Version is the version of this code
	Version       = version.NewDefaultVersion("avalanche", 0, 7, 0)
	versionParser = version.NewDefaultParser()
)

// Node is an instance of an Avalanche node.
type Node struct {
	Log        logging.Logger
	LogFactory logging.Factory
	HTTPLog    logging.Logger

	// This node's unique ID used when communicating with other nodes
	// (in consensus, for example)
	ID ids.ShortID

	// Storage for this node
	DB database.Database

	// Handles calls to Keystore API
	keystoreServer keystore.Keystore

	// Manages shared memory
	sharedMemory atomic.Memory

	// Manages creation of blockchains and routing messages to them
	chainManager chains.Manager

	// Manages Virtual Machines
	vmManager vms.Manager

	// dispatcher for events as they happen in consensus
	DecisionDispatcher  *triggers.EventDispatcher
	ConsensusDispatcher *triggers.EventDispatcher

	IPCs *ipcs.ChainIPCs

	// Net runs the networking stack
	Net network.Network

	// this node's initial connections to the network
	beacons validators.Set

	// current validators of the network
	vdrs validators.Manager

	// Handles HTTP API calls
	APIServer api.Server

	// This node's configuration
	Config *Config

	// channel for closing the node
	nodeCloser chan<- os.Signal
}

/*
 ******************************************************************************
 *************************** P2P Networking Section ***************************
 ******************************************************************************
 */

func (n *Node) initNetworking() error {
	listener, err := net.Listen(TCP, fmt.Sprintf(":%d", n.Config.StakingLocalPort))
	if err != nil {
		return err
	}
	dialer := network.NewDialer(TCP)

	var serverUpgrader, clientUpgrader network.Upgrader
	if n.Config.EnableP2PTLS {
		cert, err := tls.LoadX509KeyPair(n.Config.StakingCertFile, n.Config.StakingKeyFile)
		if err != nil {
			return err
		}

		tlsConfig := &tls.Config{
			Certificates: []tls.Certificate{cert},
			ClientAuth:   tls.RequireAnyClientCert,
			// We do not use TLS's CA functionality to authenticate a hostname.
			// We only require an authenticated channel based on the peer's
			// public key. Therefore, we can safely skip CA verification.
			//
			// TODO: Security audit required
			InsecureSkipVerify: true,
		}

		serverUpgrader = network.NewTLSServerUpgrader(tlsConfig)
		clientUpgrader = network.NewTLSClientUpgrader(tlsConfig)
	} else {
		serverUpgrader = network.NewIPUpgrader()
		clientUpgrader = network.NewIPUpgrader()
	}

	// Initialize validator manager and primary network's validator set
	primaryNetworkValidators := validators.NewSet()
	n.vdrs = validators.NewManager()
	if err := n.vdrs.Set(constants.PrimaryNetworkID, primaryNetworkValidators); err != nil {
		return err
	}

	n.Net = network.NewDefaultNetwork(
		n.Config.ConsensusParams.Metrics,
		n.Log,
		n.ID,
		n.Config.StakingIP,
		n.Config.NetworkID,
		Version,
		versionParser,
		listener,
		dialer,
		serverUpgrader,
		clientUpgrader,
		primaryNetworkValidators,
		n.beacons,
		n.Config.ConsensusRouter,
	)

	if !n.Config.EnableStaking {
		n.Net.RegisterConnector(&insecureValidatorManager{
			vdrs:   primaryNetworkValidators,
			weight: n.Config.DisabledStakingWeight,
		})
	}

	n.nodeCloser = utils.HandleSignals(func(os.Signal) {
		// errors are already logged internally if they are meaningful
		_ = n.Net.Close()
	}, os.Interrupt, os.Kill)

	return nil
}

type insecureValidatorManager struct {
	vdrs   validators.Set
	weight uint64
}

func (i *insecureValidatorManager) Connected(vdrID ids.ShortID) bool {
<<<<<<< HEAD
	_ = i.vdrs.Add(validators.NewValidator(vdrID, i.weight, time.Now(), time.Now()))
=======
	_ = i.vdrs.AddWeight(vdrID, i.weight)
>>>>>>> ba7c7a43
	return false
}

func (i *insecureValidatorManager) Disconnected(vdrID ids.ShortID) bool {
	// Shouldn't error unless the set previously had an error, which should
	// never happen as described above
	_ = i.vdrs.RemoveWeight(vdrID, i.weight)
	return false
}

// Dispatch starts the node's servers.
// Returns when the node exits.
func (n *Node) Dispatch() error {
	// Start the HTTP endpoint
	go n.Log.RecoverAndPanic(func() {
		if n.Config.HTTPSEnabled {
			n.Log.Debug("Initializing API server with TLS Enabled")
			err := n.APIServer.DispatchTLS(n.Config.HTTPSCertFile, n.Config.HTTPSKeyFile)
			n.Log.Warn("Secure API server initialization failed with %s, attempting to create insecure API server", err)
		}

		n.Log.Debug("Initializing API server")
		err := n.APIServer.Dispatch()

		n.Log.Fatal("API server initialization failed with %s", err)

		// errors are already logged internally if they are meaningful
		_ = n.Net.Close() // If the server isn't up, shut down the node.
	})

	// Add bootstrap nodes to the peer network
	for _, peer := range n.Config.BootstrapPeers {
		if !peer.IP.Equal(n.Config.StakingIP) {
			n.Net.Track(peer.IP)
		} else {
			n.Log.Error("can't add self as a bootstrapper")
		}
	}

	return n.Net.Dispatch()
}

/*
 ******************************************************************************
 *********************** End P2P Networking Section ***************************
 ******************************************************************************
 */

func (n *Node) initDatabase() error {
	n.DB = n.Config.DB

	expectedGenesis, _, err := genesis.Genesis(n.Config.NetworkID)
	if err != nil {
		return err
	}
	rawExpectedGenesisHash := hashing.ComputeHash256(expectedGenesis)

	rawGenesisHash, err := n.DB.Get(genesisHashKey)
	if err == database.ErrNotFound {
		rawGenesisHash = rawExpectedGenesisHash
		err = n.DB.Put(genesisHashKey, rawGenesisHash)
	}
	if err != nil {
		return err
	}

	genesisHash, err := ids.ToID(rawGenesisHash)
	if err != nil {
		return err
	}
	expectedGenesisHash, err := ids.ToID(rawExpectedGenesisHash)
	if err != nil {
		return err
	}

	if !genesisHash.Equals(expectedGenesisHash) {
		return fmt.Errorf("db contains invalid genesis hash. DB Genesis: %s Generated Genesis: %s", genesisHash, expectedGenesisHash)
	}
	return nil
}

// Initialize this node's ID
// If staking is disabled, a node's ID is a hash of its IP
// Otherwise, it is a hash of the TLS certificate that this node
// uses for P2P communication
func (n *Node) initNodeID() error {
	if !n.Config.EnableP2PTLS {
		n.ID = ids.NewShortID(hashing.ComputeHash160Array([]byte(n.Config.StakingIP.String())))
		n.Log.Info("Set the node's ID to %s", n.ID)
		return nil
	}

	stakeCert, err := ioutil.ReadFile(n.Config.StakingCertFile)
	if err != nil {
		return fmt.Errorf("problem reading staking certificate: %w", err)
	}

	block, _ := pem.Decode(stakeCert)
	cert, err := x509.ParseCertificate(block.Bytes)
	if err != nil {
		return fmt.Errorf("problem parsing staking certificate: %w", err)
	}
	n.ID, err = ids.ToShortID(hashing.PubkeyBytesToAddress(cert.Raw))
	if err != nil {
		return fmt.Errorf("problem deriving staker ID from certificate: %w", err)
	}
	n.Log.Info("Set node's ID to %s", n.ID)
	return nil
}

// Create the IDs of the peers this node should first connect to
func (n *Node) initBeacons() error {
	n.beacons = validators.NewSet()
	for _, peer := range n.Config.BootstrapPeers {
<<<<<<< HEAD
		if err := n.beacons.Add(validators.NewValidator(peer.ID, 1, time.Now(), timer.MaxTime)); err != nil {
=======
		if err := n.beacons.AddWeight(peer.ID, 1); err != nil {
>>>>>>> ba7c7a43
			return err
		}
	}
	return nil
}

// Create the EventDispatcher used for hooking events
// into the general process flow.
func (n *Node) initEventDispatcher() error {
	n.DecisionDispatcher = &triggers.EventDispatcher{}
	n.DecisionDispatcher.Initialize(n.Log)

	n.ConsensusDispatcher = &triggers.EventDispatcher{}
	n.ConsensusDispatcher.Initialize(n.Log)

	return n.ConsensusDispatcher.Register("gossip", n.Net)
}

func (n *Node) initIPCs() error {
	chainIDs := make([]ids.ID, len(n.Config.IPCDefaultChainIDs))
	for i, chainID := range n.Config.IPCDefaultChainIDs {
		id, err := ids.FromString(chainID)
		if err != nil {
			return err
		}
		chainIDs[i] = id
	}

	var err error
	n.IPCs, err = ipcs.NewChainIPCs(n.Log, n.Config.IPCPath, n.Config.NetworkID, n.ConsensusDispatcher, n.DecisionDispatcher, chainIDs)
	return err
}

// Initializes the Platform chain.
// Its genesis data specifies the other chains that should
// be created.
func (n *Node) initChains(genesisBytes []byte, avaxAssetID ids.ID) error {
	n.Log.Info("initializing chains")

	// Create the Platform Chain
	n.chainManager.ForceCreateChain(chains.ChainParameters{
		ID:            constants.PlatformChainID,
		SubnetID:      constants.PrimaryNetworkID,
		GenesisData:   genesisBytes, // Specifies other chains to create
		VMAlias:       platformvm.ID.String(),
		CustomBeacons: n.beacons,
	})

	bootstrapWeight := n.beacons.Weight()

	reqWeight := (3*bootstrapWeight + 3) / 4

	if reqWeight == 0 {
		return nil
	}

	connectToBootstrapsTimeout := timer.NewTimer(func() {
		n.Log.Fatal("Failed to connect to bootstrap nodes. Node shutting down...")
		go n.Net.Close()
	})

	awaiter := chains.NewAwaiter(n.beacons, reqWeight, func() {
		n.Log.Info("Connected to required bootstrap nodes. Starting Platform Chain...")
		connectToBootstrapsTimeout.Cancel()
	})

	go connectToBootstrapsTimeout.Dispatch()
	connectToBootstrapsTimeout.SetTimeoutIn(15 * time.Second)

	n.Net.RegisterConnector(awaiter)
	return nil
}

// initAPIServer initializes the server that handles HTTP calls
func (n *Node) initAPIServer() {
	n.Log.Info("Initializing API server")

	n.APIServer.Initialize(n.Log, n.LogFactory, n.Config.HTTPHost, n.Config.HTTPPort)
}

// Create the vmManager, chainManager and register the following vms:
// AVM, Simple Payments DAG, Simple Payments Chain, and Platform VM
// Assumes n.DB, n.vdrs all initialized (non-nil)
func (n *Node) initChainManager(avaxAssetID ids.ID) error {
	n.vmManager = vms.NewManager(&n.APIServer, n.HTTPLog)

	createAVMTx, err := genesis.VMGenesis(n.Config.NetworkID, avm.ID)
	if err != nil {
		return err
	}

	xChainID := createAVMTx.ID()

	criticalChains := ids.Set{}
	criticalChains.Add(constants.PlatformChainID, createAVMTx.ID())

	timeoutManager := timeout.Manager{}
	if err := timeoutManager.Initialize(
		n.Config.NetworkInitialTimeout,
		n.Config.NetworkMinimumTimeout,
		n.Config.NetworkMaximumTimeout,
		n.Config.NetworkTimeoutMultiplier,
		n.Config.NetworkTimeoutReduction,
		"gecko",
		n.Config.ConsensusParams.Metrics,
	); err != nil {
		return err
	}
	go n.Log.RecoverAndPanic(timeoutManager.Dispatch)

	n.Config.ConsensusRouter.Initialize(
		n.Log,
		&timeoutManager,
		n.Config.ConsensusGossipFrequency,
		n.Config.ConsensusShutdownTimeout,
	)

	n.chainManager = chains.New(
		n.Config.EnableStaking,
		n.Config.MaxNonStakerPendingMsgs,
		n.Config.StakerMSGPortion,
		n.Config.StakerCPUPortion,
		n.Log,
		n.LogFactory,
		n.vmManager,
		n.DecisionDispatcher,
		n.ConsensusDispatcher,
		n.DB,
		n.Config.ConsensusRouter,
		n.Net,
		n.Config.ConsensusParams,
		n.vdrs,
		n.ID,
		n.Config.NetworkID,
		&n.APIServer,
		&n.keystoreServer,
		&n.sharedMemory,
		avaxAssetID,
		xChainID,
		criticalChains,
		&timeoutManager,
	)

	vdrs := n.vdrs

	// If staking is disabled, ignore updates to Subnets' validator sets
	// Instead of updating node's validator manager, platform chain makes changes
	// to its own local validator manager (which isn't used for sampling)
	if !n.Config.EnableStaking {
		vdrs = validators.NewManager()
	}

	errs := wrappers.Errs{}
	errs.Add(
		n.vmManager.RegisterVMFactory(platformvm.ID, &platformvm.Factory{
			ChainManager:   n.chainManager,
			Validators:     vdrs,
			StakingEnabled: n.Config.EnableStaking,
			Fee:            n.Config.TxFee,
			MinStake:       n.Config.MinStake,
		}),
		n.vmManager.RegisterVMFactory(avm.ID, &avm.Factory{
			Fee: n.Config.TxFee,
		}),
		n.vmManager.RegisterVMFactory(genesis.EVMID, &rpcchainvm.Factory{
			Path: filepath.Join(n.Config.PluginDir, "evm"),
		}),
		n.vmManager.RegisterVMFactory(spdagvm.ID, &spdagvm.Factory{
			TxFee: n.Config.TxFee,
		}),
		n.vmManager.RegisterVMFactory(spchainvm.ID, &spchainvm.Factory{}),
		n.vmManager.RegisterVMFactory(timestampvm.ID, &timestampvm.Factory{}),
		n.vmManager.RegisterVMFactory(secp256k1fx.ID, &secp256k1fx.Factory{}),
		n.vmManager.RegisterVMFactory(nftfx.ID, &nftfx.Factory{}),
		n.vmManager.RegisterVMFactory(propertyfx.ID, &propertyfx.Factory{}),
	)
	if errs.Errored() {
		return errs.Err
	}

	n.chainManager.AddRegistrant(&n.APIServer)
	return nil
}

// initSharedMemory initializes the shared memory for cross chain interation
func (n *Node) initSharedMemory() {
	n.Log.Info("initializing SharedMemory")
	sharedMemoryDB := prefixdb.New([]byte("shared memory"), n.DB)
	n.sharedMemory.Initialize(n.Log, sharedMemoryDB)
}

// initKeystoreAPI initializes the keystore service
// Assumes n.APIServer is already set
func (n *Node) initKeystoreAPI() error {
	n.Log.Info("initializing keystore")
	keystoreDB := prefixdb.New([]byte("keystore"), n.DB)
	n.keystoreServer.Initialize(n.Log, keystoreDB)
	keystoreHandler, err := n.keystoreServer.CreateHandler()
	if err != nil {
		return err
	}
	if !n.Config.KeystoreAPIEnabled {
		n.Log.Info("skipping keystore API initializaion because it has been disabled")
		return nil
	}
	n.Log.Info("initializing keystore API")
	return n.APIServer.AddRoute(keystoreHandler, &sync.RWMutex{}, "keystore", "", n.HTTPLog)
}

// initMetricsAPI initializes the Metrics API
// Assumes n.APIServer is already set
func (n *Node) initMetricsAPI() error {
	registry, handler := metrics.NewService()
	// It is assumed by components of the system that the Metrics interface is
	// non-nil. So, it is set regardless of if the metrics API is available or not.
	n.Config.ConsensusParams.Metrics = registry
	if !n.Config.MetricsAPIEnabled {
		n.Log.Info("skipping metrics API initialization because it has been disabled")
		return nil
	}

	n.Log.Info("initializing metrics API")

	db, err := meterdb.New("gecko_db", registry, n.DB)
	if err != nil {
		return err
	}
	n.DB = db

	return n.APIServer.AddRoute(handler, &sync.RWMutex{}, "metrics", "", n.HTTPLog)
}

// initAdminAPI initializes the Admin API service
// Assumes n.log, n.chainManager, and n.ValidatorAPI already initialized
func (n *Node) initAdminAPI() error {
	if !n.Config.AdminAPIEnabled {
		n.Log.Info("skipping admin API initialization because it has been disabled")
		return nil
	}
	n.Log.Info("initializing admin API")
	service, err := admin.NewService(n.Log, n.chainManager, &n.APIServer)
	if err != nil {
		return err
	}
	return n.APIServer.AddRoute(service, &sync.RWMutex{}, "admin", "", n.HTTPLog)
}

func (n *Node) initInfoAPI() error {
	if !n.Config.InfoAPIEnabled {
		n.Log.Info("skipping info API initializaion because it has been disabled")
		return nil
	}
	n.Log.Info("initializing info API")
	service, err := info.NewService(n.Log, Version, n.ID, n.Config.NetworkID, n.chainManager, n.Net, n.Config.TxFee)
	if err != nil {
		return err
	}
	return n.APIServer.AddRoute(service, &sync.RWMutex{}, "info", "", n.HTTPLog)
}

// initHealthAPI initializes the Health API service
// Assumes n.Log, n.Net, n.APIServer, n.HTTPLog already initialized
func (n *Node) initHealthAPI() error {
	if !n.Config.HealthAPIEnabled {
		n.Log.Info("skipping health API initialization because it has been disabled")
		return nil
	}
	n.Log.Info("initializing Health API")
	service := health.NewService(n.Log)
	if err := service.RegisterHeartbeat("network.validators.heartbeat", n.Net, 5*time.Minute); err != nil {
		return fmt.Errorf("couldn't register heartbeat health check: %w", err)
	}
	isBootstrappedFunc := func() (interface{}, error) {
		if pChainID, err := n.chainManager.Lookup("P"); err != nil {
			return nil, errors.New("P-Chain not created")
		} else if !n.chainManager.IsBootstrapped(pChainID) {
			return nil, errors.New("P-Chain not bootstrapped")
		}
		if xChainID, err := n.chainManager.Lookup("X"); err != nil {
			return nil, errors.New("X-Chain not created")
		} else if !n.chainManager.IsBootstrapped(xChainID) {
			return nil, errors.New("X-Chain not bootstrapped")
		}
		if cChainID, err := n.chainManager.Lookup("C"); err != nil {
			return nil, errors.New("C-Chain not created")
		} else if !n.chainManager.IsBootstrapped(cChainID) {
			return nil, errors.New("C-Chain not bootstrapped")
		}
		return nil, nil
	}
	// Passes if the P, X and C chains are finished bootstrapping
	if err := service.RegisterMonotonicCheckFunc("chains.default.bootstrapped", isBootstrappedFunc); err != nil {
		return err
	}
	handler, err := service.Handler()
	if err != nil {
		return err
	}
	return n.APIServer.AddRoute(handler, &sync.RWMutex{}, "health", "", n.HTTPLog)
}

// initIPCAPI initializes the IPC API service
// Assumes n.log and n.chainManager already initialized
func (n *Node) initIPCAPI() error {
	if !n.Config.IPCAPIEnabled {
		n.Log.Info("skipping ipc API initializaion because it has been disabled")
		return nil
	}
	n.Log.Info("initializing ipc API")
	service, err := ipcsapi.NewService(n.Log, n.chainManager, &n.APIServer, n.IPCs)
	if err != nil {
		return err
	}
	return n.APIServer.AddRoute(service, &sync.RWMutex{}, "ipcs", "", n.HTTPLog)
}

// Give chains and VMs aliases as specified by the genesis information
func (n *Node) initAliases() error {
	n.Log.Info("initializing aliases")
	defaultAliases, chainAliases, vmAliases, err := genesis.Aliases(n.Config.NetworkID)
	if err != nil {
		return err
	}

	for chainIDKey, aliases := range chainAliases {
		chainID := ids.NewID(chainIDKey)
		for _, alias := range aliases {
			if err := n.chainManager.Alias(chainID, alias); err != nil {
				return err
			}
		}
	}
	for vmIDKey, aliases := range vmAliases {
		vmID := ids.NewID(vmIDKey)
		for _, alias := range aliases {
			if err := n.vmManager.Alias(vmID, alias); err != nil {
				return err
			}
		}
	}
	for url, aliases := range defaultAliases {
		if err := n.APIServer.AddAliases(url, aliases...); err != nil {
			return err
		}
	}
	return nil
}

// Initialize this node
func (n *Node) Initialize(Config *Config, logger logging.Logger, logFactory logging.Factory) error {
	n.Log = logger
	n.LogFactory = logFactory
	n.Config = Config
	n.Log.Info("Gecko version is: %s", Version)

	httpLog, err := logFactory.MakeSubdir("http")
	if err != nil {
		return fmt.Errorf("problem initializing HTTP logger: %w", err)
	}
	n.HTTPLog = httpLog

	if err := n.initDatabase(); err != nil { // Set up the node's database
		return fmt.Errorf("problem initializing database: %w", err)
	}

	if err = n.initNodeID(); err != nil { // Derive this node's ID
		return fmt.Errorf("problem initializing staker ID: %w", err)
	}

	if err = n.initBeacons(); err != nil { // Configure the beacons
		return fmt.Errorf("problem initializing node beacons: %w", err)
	}

	// Start HTTP APIs
	n.initAPIServer()                           // Start the API Server
	if err := n.initKeystoreAPI(); err != nil { // Start the Keystore API
		return fmt.Errorf("couldn't initialize keystore API: %w", err)
	}
	if err := n.initMetricsAPI(); err != nil { // Start the Metrics API
		return fmt.Errorf("couldn't initialize metrics API: %w", err)
	}

	n.initSharedMemory() // Initialize shared memory

	if err = n.initNetworking(); err != nil { // Set up all networking
		return fmt.Errorf("problem initializing networking: %w", err)
	}

	if err = n.initEventDispatcher(); err != nil { // Set up the event dipatcher
		return fmt.Errorf("problem initializing event dispatcher: %w", err)
	}

	genesisBytes, avaxAssetID, err := genesis.Genesis(n.Config.NetworkID)
	if err != nil {
		return fmt.Errorf("couldn't create genesis bytes: %w", err)
	}
	if err := n.initChainManager(avaxAssetID); err != nil { // Set up the chain manager
		return fmt.Errorf("couldn't initialize chain manager: %w", err)
	}
	if err := n.initAdminAPI(); err != nil { // Start the Admin API
		return fmt.Errorf("couldn't initialize admin API: %w", err)
	}
	if err := n.initInfoAPI(); err != nil { // Start the Info API
		return fmt.Errorf("couldn't initialize info API: %w", err)
	}
	if err := n.initHealthAPI(); err != nil { // Start the Health API
		return fmt.Errorf("couldn't initialize health API: %w", err)
	}
	if err := n.initIPCs(); err != nil { // Start the IPCs
		return fmt.Errorf("couldn't initialize IPCs: %w", err)
	}
	if err := n.initIPCAPI(); err != nil { // Start the IPC API
		return fmt.Errorf("couldn't initialize the IPC API: %w", err)
	}
	if err := n.initAliases(); err != nil { // Set up aliases
		return fmt.Errorf("couldn't initialize aliases: %w", err)
	}
	if err := n.initChains(genesisBytes, avaxAssetID); err != nil { // Start the Platform chain
		return fmt.Errorf("couldn't initialize chains: %w", err)
	}
	return nil
}

// Shutdown this node
func (n *Node) Shutdown() {
	n.Log.Info("shutting down the node")
	// Close already logs its own error if one occurs, so the error is ignored
	// here
	_ = n.Net.Close()
	n.chainManager.Shutdown()
	utils.ClearSignals(n.nodeCloser)
	n.Log.Info("node shut down successfully")
}<|MERGE_RESOLUTION|>--- conflicted
+++ resolved
@@ -201,11 +201,7 @@
 }
 
 func (i *insecureValidatorManager) Connected(vdrID ids.ShortID) bool {
-<<<<<<< HEAD
-	_ = i.vdrs.Add(validators.NewValidator(vdrID, i.weight, time.Now(), time.Now()))
-=======
 	_ = i.vdrs.AddWeight(vdrID, i.weight)
->>>>>>> ba7c7a43
 	return false
 }
 
@@ -320,11 +316,7 @@
 func (n *Node) initBeacons() error {
 	n.beacons = validators.NewSet()
 	for _, peer := range n.Config.BootstrapPeers {
-<<<<<<< HEAD
-		if err := n.beacons.Add(validators.NewValidator(peer.ID, 1, time.Now(), timer.MaxTime)); err != nil {
-=======
 		if err := n.beacons.AddWeight(peer.ID, 1); err != nil {
->>>>>>> ba7c7a43
 			return err
 		}
 	}
@@ -480,11 +472,12 @@
 	errs := wrappers.Errs{}
 	errs.Add(
 		n.vmManager.RegisterVMFactory(platformvm.ID, &platformvm.Factory{
-			ChainManager:   n.chainManager,
-			Validators:     vdrs,
-			StakingEnabled: n.Config.EnableStaking,
-			Fee:            n.Config.TxFee,
-			MinStake:       n.Config.MinStake,
+			ChainManager:     n.chainManager,
+			Validators:       vdrs,
+			StakingEnabled:   n.Config.EnableStaking,
+			Fee:              n.Config.TxFee,
+			MinStake:         n.Config.MinStake,
+			UptimePercentage: n.Config.UptimeRequirement,
 		}),
 		n.vmManager.RegisterVMFactory(avm.ID, &avm.Factory{
 			Fee: n.Config.TxFee,
