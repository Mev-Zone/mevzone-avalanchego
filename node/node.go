// (c) 2019-2020, Ava Labs, Inc. All rights reserved.
// See the file LICENSE for licensing terms.

package node

import (
	"crypto"
	"errors"
	"fmt"
	"net"
	"path/filepath"
	"sync"

	"github.com/ava-labs/avalanchego/api/admin"
	"github.com/ava-labs/avalanchego/api/auth"
	"github.com/ava-labs/avalanchego/api/health"
	"github.com/ava-labs/avalanchego/api/info"
	"github.com/ava-labs/avalanchego/api/keystore"
	"github.com/ava-labs/avalanchego/api/metrics"
	"github.com/ava-labs/avalanchego/api/server"
	"github.com/ava-labs/avalanchego/chains"
	"github.com/ava-labs/avalanchego/chains/atomic"
	"github.com/ava-labs/avalanchego/database"
	"github.com/ava-labs/avalanchego/database/manager"
	"github.com/ava-labs/avalanchego/database/prefixdb"
	"github.com/ava-labs/avalanchego/genesis"
	"github.com/ava-labs/avalanchego/ids"
	"github.com/ava-labs/avalanchego/indexer"
	"github.com/ava-labs/avalanchego/ipcs"
	"github.com/ava-labs/avalanchego/network"
	"github.com/ava-labs/avalanchego/snow/engine/common"
	"github.com/ava-labs/avalanchego/snow/networking/benchlist"
	"github.com/ava-labs/avalanchego/snow/networking/router"
	"github.com/ava-labs/avalanchego/snow/networking/timeout"
	"github.com/ava-labs/avalanchego/snow/triggers"
	"github.com/ava-labs/avalanchego/snow/validators"
	"github.com/ava-labs/avalanchego/utils"
	"github.com/ava-labs/avalanchego/utils/constants"
	"github.com/ava-labs/avalanchego/utils/hashing"
	"github.com/ava-labs/avalanchego/utils/logging"
	"github.com/ava-labs/avalanchego/utils/math"
	"github.com/ava-labs/avalanchego/utils/timer"
	"github.com/ava-labs/avalanchego/utils/wrappers"
	"github.com/ava-labs/avalanchego/version"
	"github.com/ava-labs/avalanchego/vms"
	"github.com/ava-labs/avalanchego/vms/avm"
	"github.com/ava-labs/avalanchego/vms/evm"
	"github.com/ava-labs/avalanchego/vms/nftfx"
	"github.com/ava-labs/avalanchego/vms/platformvm"
	"github.com/ava-labs/avalanchego/vms/propertyfx"
	"github.com/ava-labs/avalanchego/vms/rpcchainvm"
	"github.com/ava-labs/avalanchego/vms/secp256k1fx"
	"github.com/ava-labs/avalanchego/vms/timestampvm"
	"github.com/hashicorp/go-plugin"

	ipcsapi "github.com/ava-labs/avalanchego/api/ipcs"
)

// Networking constants
const (
	TCP = "tcp"
)

var (
	genesisHashKey  = []byte("genesisID")
	indexerDBPrefix = []byte{0x00}

	errPrimarySubnetNotBootstrapped = errors.New("primary subnet has not finished bootstrapping")
	errInvalidTLSKey                = errors.New("invalid TLS key")
)

// Node is an instance of an Avalanche node.
type Node struct {
	Log        logging.Logger
	LogFactory logging.Factory
	HTTPLog    logging.Logger

	// This node's unique ID used when communicating with other nodes
	// (in consensus, for example)
	ID ids.ShortID

	// Storage for this node
	DBManager manager.Manager
	DB        database.Database

	// Indexes blocks, transactions and blocks
	indexer indexer.Indexer

	// Handles calls to Keystore API
	keystore keystore.Keystore

	// Manages shared memory
	sharedMemory atomic.Memory

	// Monitors node health and runs health checks
	healthService health.Service

	// Manages creation of blockchains and routing messages to them
	chainManager chains.Manager

	// Manages Virtual Machines
	vmManager vms.Manager

	// Manages validator benching
	benchlistManager benchlist.Manager

	// dispatcher for events as they happen in consensus
	DecisionDispatcher  *triggers.EventDispatcher
	ConsensusDispatcher *triggers.EventDispatcher

	IPCs *ipcs.ChainIPCs

	// Net runs the networking stack
	Net network.Network

	// this node's initial connections to the network
	beacons validators.Set

	// current validators of the network
	vdrs validators.Manager

	// Handles HTTP API calls
	APIServer server.Server

	// This node's configuration
	Config *Config

	// ensures that we only close the node once.
	shutdownOnce sync.Once

	// True if node is shutting down or is done shutting down
	shuttingDown utils.AtomicBool

	// Sets the exit code
	shuttingDownExitCode utils.AtomicInterface

	// Incremented only once on initialization.
	// Decremented when node is done shutting down.
	DoneShuttingDown sync.WaitGroup
}

/*
 ******************************************************************************
 *************************** P2P Networking Section ***************************
 ******************************************************************************
 */

func (n *Node) initNetworking() error {
	listener, err := net.Listen(TCP, fmt.Sprintf(":%d", n.Config.StakingIP.Port))
	if err != nil {
		return err
	}

	ipDesc, err := utils.ToIPDesc(listener.Addr().String())
	if err != nil {
		n.Log.Info("this node's IP is set to: %q", n.Config.StakingIP.IP())
	} else {
		ipDesc = utils.IPDesc{
			IP:   n.Config.StakingIP.IP().IP,
			Port: ipDesc.Port,
		}
		n.Log.Info("this node's IP is set to: %q", ipDesc)
	}

	dialer := network.NewDialer(TCP)

	tlsKey, ok := n.Config.StakingTLSCert.PrivateKey.(crypto.Signer)
	if !ok {
		return errInvalidTLSKey
	}

	tlsConfig := network.TLSConfig(n.Config.StakingTLSCert)

	serverUpgrader := network.NewTLSServerUpgrader(tlsConfig)
	clientUpgrader := network.NewTLSClientUpgrader(tlsConfig)

	// Initialize validator manager and primary network's validator set
	primaryNetworkValidators := validators.NewSet()
	n.vdrs = validators.NewManager()
	if err := n.vdrs.Set(constants.PrimaryNetworkID, primaryNetworkValidators); err != nil {
		return err
	}

	// Configure benchlist
	n.Config.BenchlistConfig.Validators = n.vdrs
	n.Config.BenchlistConfig.Benchable = n.Config.ConsensusRouter
	n.benchlistManager = benchlist.NewManager(&n.Config.BenchlistConfig)

	consensusRouter := n.Config.ConsensusRouter
	if !n.Config.EnableStaking {
		if err := primaryNetworkValidators.AddWeight(n.ID, n.Config.DisabledStakingWeight); err != nil {
			return err
		}
		consensusRouter = &insecureValidatorManager{
			Router: consensusRouter,
			vdrs:   primaryNetworkValidators,
			weight: n.Config.DisabledStakingWeight,
		}
	}

	bootstrapWeight := n.beacons.Weight()
	reqWeight := (3*bootstrapWeight + 3) / 4

	if reqWeight > 0 {
		// Set a timer that will fire after a given timeout unless we connect
		// to a sufficient portion of stake-weighted nodes. If the timeout
		// fires, the node will shutdown.
		timer := timer.NewTimer(func() {
			// If the timeout fires and we're already shutting down, nothing to do.
			if !n.shuttingDown.GetValue() {
				n.Log.Warn("Failed to connect to bootstrap nodes. Node shutting down...")
				go n.Shutdown(1)
			}
		})

		go timer.Dispatch()
		timer.SetTimeoutIn(n.Config.BootstrapBeaconConnectionTimeout)

		consensusRouter = &beaconManager{
			Router:         consensusRouter,
			timer:          timer,
			beacons:        n.beacons,
			requiredWeight: reqWeight,
		}
	}

	versionManager := version.GetCompatibility(n.Config.NetworkID)

	n.Net = network.NewDefaultNetwork(
		n.Config.ConsensusParams.Metrics,
		n.Log,
		n.ID,
		n.Config.StakingIP,
		n.Config.NetworkID,
		versionManager,
		version.NewDefaultApplicationParser(),
		listener,
		dialer,
		serverUpgrader,
		clientUpgrader,
		primaryNetworkValidators,
		n.beacons,
		consensusRouter,
		n.Config.ConnMeterResetDuration,
		n.Config.ConnMeterMaxConns,
		n.Config.SendQueueSize,
		n.Config.NetworkHealthConfig,
		n.benchlistManager,
		n.Config.PeerAliasTimeout,
		tlsKey,
		int(n.Config.PeerListSize),
		int(n.Config.PeerListGossipSize),
		n.Config.PeerListGossipFreq,
		n.Config.FetchOnly,
	)

	return nil
}

type insecureValidatorManager struct {
	router.Router
	vdrs   validators.Set
	weight uint64
}

func (i *insecureValidatorManager) Connected(vdrID ids.ShortID) {
	_ = i.vdrs.AddWeight(vdrID, i.weight)
	i.Router.Connected(vdrID)
}

func (i *insecureValidatorManager) Disconnected(vdrID ids.ShortID) {
	// Shouldn't error unless the set previously had an error, which should
	// never happen as described above
	_ = i.vdrs.RemoveWeight(vdrID, i.weight)
	i.Router.Disconnected(vdrID)
}

type beaconManager struct {
	router.Router
	timer          *timer.Timer
	beacons        validators.Set
	requiredWeight uint64
	weight         uint64
}

func (b *beaconManager) Connected(vdrID ids.ShortID) {
	weight, ok := b.beacons.GetWeight(vdrID)
	if !ok {
		b.Router.Connected(vdrID)
		return
	}
	weight, err := math.Add64(weight, b.weight)
	if err != nil {
		b.timer.Cancel()
		b.Router.Connected(vdrID)
		return
	}
	b.weight = weight
	if b.weight >= b.requiredWeight {
		b.timer.Cancel()
	}
	b.Router.Connected(vdrID)
}

func (b *beaconManager) Disconnected(vdrID ids.ShortID) {
	if weight, ok := b.beacons.GetWeight(vdrID); ok {
		// TODO: Account for weight changes in a more robust manner.

		// Sub64 should rarely error since only validators that have added their
		// weight can become disconnected. Because it is possible that there are
		// changes to the validators set, we utilize that Sub64 returns 0 on
		// error.
		b.weight, _ = math.Sub64(b.weight, weight)
	}
	b.Router.Disconnected(vdrID)
}

// Dispatch starts the node's servers.
// Returns when the node exits.
func (n *Node) Dispatch() error {
	// Start the HTTP API server
	go n.Log.RecoverAndPanic(func() {
		var err error
		if n.Config.HTTPSEnabled {
			n.Log.Debug("initializing API server with TLS")
			err = n.APIServer.DispatchTLS(n.Config.HTTPSCertFile, n.Config.HTTPSKeyFile)
		} else {
			n.Log.Debug("initializing API server without TLS")
			err = n.APIServer.Dispatch()
		}
		// When [n].Shutdown() is called, [n.APIServer].Close() is called.
		// This causes [n.APIServer].Dispatch() to return an error.
		// If that happened, don't log/return an error here.
		if !n.shuttingDown.GetValue() {
			n.Log.Fatal("API server dispatch failed with %s", err)
		}
		// If the API server isn't running, shut down the node.
		// If node is already shutting down, this does nothing.
		n.Shutdown(1)
	})

	// Add bootstrap nodes to the peer network
	for _, peerIP := range n.Config.BootstrapIPs {
		if !peerIP.Equal(n.Config.StakingIP.IP()) {
			n.Net.TrackIP(peerIP)
		} else {
			n.Log.Error("can't add self as a bootstrapper")
		}
	}

	// Start P2P connections
	err := n.Net.Dispatch()

	// If the P2P server isn't running, shut down the node.
	// If node is already shutting down, this does nothing.
	n.Shutdown(1)

	// Wait until the node is done shutting down before returning
	n.DoneShuttingDown.Wait()
	return err
}

/*
 ******************************************************************************
 *********************** End P2P Networking Section ***************************
 ******************************************************************************
 */

func (n *Node) initDatabase(dbManager manager.Manager) error {
	n.DBManager = dbManager
	n.DB = dbManager.Current().Database

	rawExpectedGenesisHash := hashing.ComputeHash256(n.Config.GenesisBytes)

	rawGenesisHash, err := n.DB.Get(genesisHashKey)
	if err == database.ErrNotFound {
		rawGenesisHash = rawExpectedGenesisHash
		err = n.DB.Put(genesisHashKey, rawGenesisHash)
	}
	if err != nil {
		return err
	}

	genesisHash, err := ids.ToID(rawGenesisHash)
	if err != nil {
		return err
	}
	expectedGenesisHash, err := ids.ToID(rawExpectedGenesisHash)
	if err != nil {
		return err
	}

	if genesisHash != expectedGenesisHash {
		return fmt.Errorf("db contains invalid genesis hash. DB Genesis: %s Generated Genesis: %s", genesisHash, expectedGenesisHash)
	}
	return nil
}

// Set the node IDs of the peers this node should first connect to
func (n *Node) initBeacons() error {
	n.beacons = validators.NewSet()
	for _, peerID := range n.Config.BootstrapIDs {
		if err := n.beacons.AddWeight(peerID, 1); err != nil {
			return err
		}
	}
	return nil
}

// Create the EventDispatcher used for hooking events
// into the general process flow.
func (n *Node) initEventDispatcher() error {
	n.DecisionDispatcher = &triggers.EventDispatcher{}
	n.DecisionDispatcher.Initialize(n.Log)

	n.ConsensusDispatcher = &triggers.EventDispatcher{}
	n.ConsensusDispatcher.Initialize(n.Log)

	return n.ConsensusDispatcher.Register("gossip", n.Net)
}

func (n *Node) initIPCs() error {
	chainIDs := make([]ids.ID, len(n.Config.IPCDefaultChainIDs))
	for i, chainID := range n.Config.IPCDefaultChainIDs {
		id, err := ids.FromString(chainID)
		if err != nil {
			return err
		}
		chainIDs[i] = id
	}

	var err error
	n.IPCs, err = ipcs.NewChainIPCs(n.Log, n.Config.IPCPath, n.Config.NetworkID, n.ConsensusDispatcher, n.DecisionDispatcher, chainIDs)
	return err
}

// Initialize [n.indexer].
// Should only be called after [n.DB], [n.DecisionDispatcher], [n.ConsensusDispatcher],
// [n.Log], [n.APIServer], [n.chainManager] are initialized
func (n *Node) initIndexer() error {
	txIndexerDB := prefixdb.New(indexerDBPrefix, n.DB)
	var err error
	n.indexer, err = indexer.NewIndexer(indexer.Config{
		IndexingEnabled:      n.Config.IndexAPIEnabled,
		AllowIncompleteIndex: n.Config.IndexAllowIncomplete,
		DB:                   txIndexerDB,
		Log:                  n.Log,
		DecisionDispatcher:   n.DecisionDispatcher,
		ConsensusDispatcher:  n.ConsensusDispatcher,
		APIServer:            &n.APIServer,
		ShutdownF:            func() { n.Shutdown(0) }, // TODO put exit code here
	})
	if err != nil {
		return fmt.Errorf("couldn't create index for txs: %w", err)
	}

	// Chain manager will notify indexer when a chain is created
	n.chainManager.AddRegistrant(n.indexer)

	return nil
}

// Initializes the Platform chain.
// Its genesis data specifies the other chains that should be created.
func (n *Node) initChains(genesisBytes []byte) {
	n.Log.Info("initializing chains")

	// Create the Platform Chain
	n.chainManager.ForceCreateChain(chains.ChainParameters{
		ID:            constants.PlatformChainID,
		SubnetID:      constants.PrimaryNetworkID,
		GenesisData:   genesisBytes, // Specifies other chains to create
		VMAlias:       platformvm.ID.String(),
		CustomBeacons: n.beacons,
	})
}

// initAPIServer initializes the server that handles HTTP calls
func (n *Node) initAPIServer() error {
	n.Log.Info("initializing API server")

	if !n.Config.APIRequireAuthToken {
		n.APIServer.Initialize(
			n.Log,
			n.LogFactory,
			n.Config.HTTPHost,
			n.Config.HTTPPort,
			n.Config.APIAllowedOrigins,
		)
		return nil
	}

	a, err := auth.New(n.Log, "auth", n.Config.APIAuthPassword)
	if err != nil {
		return err
	}

	n.APIServer.Initialize(
		n.Log,
		n.LogFactory,
		n.Config.HTTPHost,
		n.Config.HTTPPort,
		n.Config.APIAllowedOrigins,
		a,
	)

	// only create auth service if token authorization is required
	n.Log.Info("API authorization is enabled. Auth tokens must be passed in the header of API requests, except requests to the auth service.")
	authService, err := a.CreateHandler()
	if err != nil {
		return err
	}
	handler := &common.HTTPHandler{
		LockOptions: common.NoLock,
		Handler:     authService,
	}
	return n.APIServer.AddRoute(handler, &sync.RWMutex{}, "auth", "", n.Log)
}

// Create the vmManager, chainManager and register the following VMs:
// AVM, Simple Payments DAG, Simple Payments Chain, and Platform VM
// Assumes n.DBManager, n.vdrs all initialized (non-nil)
func (n *Node) initChainManager(avaxAssetID ids.ID) error {
	n.vmManager = vms.NewManager(&n.APIServer, n.HTTPLog)

	createAVMTx, err := genesis.VMGenesis(n.Config.GenesisBytes, avm.ID)
	if err != nil {
		return err
	}
	xChainID := createAVMTx.ID()

	createEVMTx, err := genesis.VMGenesis(n.Config.GenesisBytes, evm.ID)
	if err != nil {
		return err
	}
	cChainID := createEVMTx.ID()

	// If any of these chains die, the node shuts down
	criticalChains := ids.Set{}
	criticalChains.Add(
		constants.PlatformChainID,
		xChainID,
		cChainID,
	)

	// Manages network timeouts
	timeoutManager := &timeout.Manager{}
	if err := timeoutManager.Initialize(&n.Config.NetworkConfig, n.benchlistManager); err != nil {
		return err
	}
	go n.Log.RecoverAndPanic(timeoutManager.Dispatch)

	// Routes incoming messages from peers to the appropriate chain
	err = n.Config.ConsensusRouter.Initialize(
		n.ID,
		n.Log,
		timeoutManager,
		n.Config.ConsensusGossipFrequency,
		n.Config.ConsensusShutdownTimeout,
		criticalChains,
		n.Shutdown,
		n.Config.RouterHealthConfig,
		n.Config.NetworkConfig.MetricsNamespace,
		n.Config.NetworkConfig.Registerer,
	)
	if err != nil {
		return fmt.Errorf("couldn't initialize chain router: %w", err)
	}

	fetchOnlyFrom := validators.NewSet()
	for _, peerID := range n.Config.BootstrapIDs {
		if err := fetchOnlyFrom.AddWeight(peerID, 1); err != nil {
			return fmt.Errorf("couldn't initialize fetch from set: %w", err)
		}
	}

	n.chainManager = chains.New(&chains.ManagerConfig{
		FetchOnly:                 n.Config.FetchOnly,
		FetchOnlyFrom:             fetchOnlyFrom,
		StakingEnabled:            n.Config.EnableStaking,
		MaxPendingMsgs:            n.Config.MaxPendingMsgs,
		MaxNonStakerPendingMsgs:   n.Config.MaxNonStakerPendingMsgs,
		StakerMSGPortion:          n.Config.StakerMSGPortion,
		StakerCPUPortion:          n.Config.StakerCPUPortion,
		Log:                       n.Log,
		LogFactory:                n.LogFactory,
		VMManager:                 n.vmManager,
		DecisionEvents:            n.DecisionDispatcher,
		ConsensusEvents:           n.ConsensusDispatcher,
		DBManager:                 n.DBManager,
		Router:                    n.Config.ConsensusRouter,
		Net:                       n.Net,
		ConsensusParams:           n.Config.ConsensusParams,
		EpochFirstTransition:      n.Config.EpochFirstTransition,
		EpochDuration:             n.Config.EpochDuration,
		Validators:                n.vdrs,
		NodeID:                    n.ID,
		NetworkID:                 n.Config.NetworkID,
		Server:                    &n.APIServer,
		Keystore:                  n.keystore,
		AtomicMemory:              &n.sharedMemory,
		AVAXAssetID:               avaxAssetID,
		XChainID:                  xChainID,
		CriticalChains:            criticalChains,
		TimeoutManager:            timeoutManager,
		HealthService:             n.healthService,
		WhitelistedSubnets:        n.Config.WhitelistedSubnets,
		RetryBootstrap:            n.Config.RetryBootstrap,
		RetryBootstrapMaxAttempts: n.Config.RetryBootstrapMaxAttempts,
<<<<<<< HEAD
		ShutdownNodeFunc:          n.Shutdown,
=======
		MeterVMEnabled:            n.Config.MeterVMEnabled,
>>>>>>> 0e7f80f9
	})

	vdrs := n.vdrs

	// If staking is disabled, ignore updates to Subnets' validator sets
	// Instead of updating node's validator manager, platform chain makes changes
	// to its own local validator manager (which isn't used for sampling)
	if !n.Config.EnableStaking {
		vdrs = validators.NewManager()
	}

	// Register the VMs that Avalanche supports
	errs := wrappers.Errs{}
	errs.Add(
		n.vmManager.RegisterVMFactory(platformvm.ID, &platformvm.Factory{
			Chains:             n.chainManager,
			Validators:         vdrs,
			StakingEnabled:     n.Config.EnableStaking,
			WhitelistedSubnets: n.Config.WhitelistedSubnets,
			CreationTxFee:      n.Config.CreationTxFee,
			TxFee:              n.Config.TxFee,
			UptimePercentage:   n.Config.UptimeRequirement,
			MinValidatorStake:  n.Config.MinValidatorStake,
			MaxValidatorStake:  n.Config.MaxValidatorStake,
			MinDelegatorStake:  n.Config.MinDelegatorStake,
			MinDelegationFee:   n.Config.MinDelegationFee,
			MinStakeDuration:   n.Config.MinStakeDuration,
			MaxStakeDuration:   n.Config.MaxStakeDuration,
			StakeMintingPeriod: n.Config.StakeMintingPeriod,
		}),
		n.vmManager.RegisterVMFactory(avm.ID, &avm.Factory{
			CreationFee: n.Config.CreationTxFee,
			Fee:         n.Config.TxFee,
		}),
		n.vmManager.RegisterVMFactory(evm.ID, &rpcchainvm.Factory{
			Path:   filepath.Join(n.Config.PluginDir, "evm"),
			Config: n.Config.CorethConfig,
		}),
		n.vmManager.RegisterVMFactory(timestampvm.ID, &timestampvm.Factory{}),
		n.vmManager.RegisterVMFactory(secp256k1fx.ID, &secp256k1fx.Factory{}),
		n.vmManager.RegisterVMFactory(nftfx.ID, &nftfx.Factory{}),
		n.vmManager.RegisterVMFactory(propertyfx.ID, &propertyfx.Factory{}),
	)
	if errs.Errored() {
		return errs.Err
	}

	// Notify the API server when new chains are created
	n.chainManager.AddRegistrant(&n.APIServer)
	return nil
}

// initSharedMemory initializes the shared memory for cross chain interation
func (n *Node) initSharedMemory() error {
	n.Log.Info("initializing SharedMemory")
	sharedMemoryDB := prefixdb.New([]byte("shared memory"), n.DB)
	return n.sharedMemory.Initialize(n.Log, sharedMemoryDB)
}

// initKeystoreAPI initializes the keystore service, which is an on-node wallet.
// Assumes n.APIServer is already set
func (n *Node) initKeystoreAPI() error {
	n.Log.Info("initializing keystore")
	keystoreDB := n.DBManager.NewPrefixDBManager([]byte("keystore"))
	ks, err := keystore.New(n.Log, keystoreDB)
	if err != nil {
		return err
	}
	n.keystore = ks
	keystoreHandler, err := n.keystore.CreateHandler()
	if err != nil {
		return err
	}
	if !n.Config.KeystoreAPIEnabled {
		n.Log.Info("skipping keystore API initialization because it has been disabled")
		return nil
	}
	n.Log.Info("initializing keystore API")
	handler := &common.HTTPHandler{
		LockOptions: common.NoLock,
		Handler:     keystoreHandler,
	}
	return n.APIServer.AddRoute(handler, &sync.RWMutex{}, "keystore", "", n.HTTPLog)
}

// initMetricsAPI initializes the Metrics API
// Assumes n.APIServer is already set
func (n *Node) initMetricsAPI() error {
	registry, handler := metrics.NewService()
	// It is assumed by components of the system that the Metrics interface is
	// non-nil. So, it is set regardless of if the metrics API is available or not.
	n.Config.ConsensusParams.Metrics = registry
	n.Config.NetworkConfig.MetricsNamespace = constants.PlatformName
	n.Config.NetworkConfig.Registerer = registry

	if !n.Config.MetricsAPIEnabled {
		n.Log.Info("skipping metrics API initialization because it has been disabled")
		return nil
	}

	n.Log.Info("initializing metrics API")

	dbNamespace := fmt.Sprintf("%s_db", constants.PlatformName)
	meterDBManager, err := n.DBManager.NewMeterDBManager(dbNamespace, registry)
	if err != nil {
		return err
	}
	n.DBManager = meterDBManager

	return n.APIServer.AddRoute(handler, &sync.RWMutex{}, "metrics", "", n.HTTPLog)
}

// initAdminAPI initializes the Admin API service
// Assumes n.log, n.chainManager, and n.ValidatorAPI already initialized
func (n *Node) initAdminAPI() error {
	if !n.Config.AdminAPIEnabled {
		n.Log.Info("skipping admin API initialization because it has been disabled")
		return nil
	}
	n.Log.Info("initializing admin API")
	service, err := admin.NewService(n.Log, n.chainManager, &n.APIServer)
	if err != nil {
		return err
	}
	return n.APIServer.AddRoute(service, &sync.RWMutex{}, "admin", "", n.HTTPLog)
}

func (n *Node) initInfoAPI() error {
	if !n.Config.InfoAPIEnabled {
		n.Log.Info("skipping info API initialization because it has been disabled")
		return nil
	}
	n.Log.Info("initializing info API")
	service, err := info.NewService(
		n.Log,
		version.Current,
		n.ID,
		n.Config.NetworkID,
		n.chainManager,
		n.Net,
		n.Config.CreationTxFee,
		n.Config.TxFee,
	)
	if err != nil {
		return err
	}
	return n.APIServer.AddRoute(service, &sync.RWMutex{}, "info", "", n.HTTPLog)
}

// initHealthAPI initializes the Health API service
// Assumes n.Log, n.Net, n.APIServer, n.HTTPLog already initialized
func (n *Node) initHealthAPI() error {
	if !n.Config.HealthAPIEnabled {
		n.healthService = health.NewNoOpService()
		n.Log.Info("skipping health API initialization because it has been disabled")
		return nil
	}

	n.Log.Info("initializing Health API")
	healthService, err := health.NewService(n.Config.HealthCheckFreq, n.Log, n.Config.NetworkConfig.MetricsNamespace, n.Config.ConsensusParams.Metrics)
	if err != nil {
		return err
	}
	n.healthService = healthService

	isBootstrappedFunc := func() (interface{}, error) {
		if pChainID, err := n.chainManager.Lookup("P"); err != nil {
			return nil, errors.New("P-Chain not created")
		} else if xChainID, err := n.chainManager.Lookup("X"); err != nil {
			return nil, errors.New("X-Chain not created")
		} else if cChainID, err := n.chainManager.Lookup("C"); err != nil {
			return nil, errors.New("C-Chain not created")
		} else if !n.chainManager.IsBootstrapped(pChainID) || !n.chainManager.IsBootstrapped(xChainID) || !n.chainManager.IsBootstrapped(cChainID) {
			return nil, errPrimarySubnetNotBootstrapped
		}

		return nil, nil
	}
	// Passes if the P, X and C chains are finished bootstrapping
	err = n.healthService.RegisterMonotonicCheck("isBootstrapped", isBootstrappedFunc)
	if err != nil {
		return fmt.Errorf("couldn't register isBootstrapped health check: %w", err)
	}

	// Register the network layer with the health service
	err = n.healthService.RegisterCheck("network", n.Net.HealthCheck)
	if err != nil {
		return fmt.Errorf("couldn't register network health check")
	}

	// Register the router with the health service
	err = n.healthService.RegisterCheck("router", n.Config.ConsensusRouter.HealthCheck)
	if err != nil {
		return fmt.Errorf("couldn't register router health check")
	}

	handler, err := n.healthService.Handler()
	if err != nil {
		return err
	}

	return n.APIServer.AddRoute(handler, &sync.RWMutex{}, "health", "", n.HTTPLog)
}

// initIPCAPI initializes the IPC API service
// Assumes n.log and n.chainManager already initialized
func (n *Node) initIPCAPI() error {
	if !n.Config.IPCAPIEnabled {
		n.Log.Info("skipping ipc API initialization because it has been disabled")
		return nil
	}
	n.Log.Info("initializing ipc API")
	service, err := ipcsapi.NewService(n.Log, n.chainManager, &n.APIServer, n.IPCs)
	if err != nil {
		return err
	}
	return n.APIServer.AddRoute(service, &sync.RWMutex{}, "ipcs", "", n.HTTPLog)
}

// Give chains and VMs aliases as specified by the genesis information
func (n *Node) initAliases(genesisBytes []byte) error {
	n.Log.Info("initializing aliases")
	defaultAliases, chainAliases, vmAliases, err := genesis.Aliases(genesisBytes)
	if err != nil {
		return err
	}

	for chainID, aliases := range chainAliases {
		for _, alias := range aliases {
			if err := n.chainManager.Alias(chainID, alias); err != nil {
				return err
			}
		}
	}
	for vmID, aliases := range vmAliases {
		for _, alias := range aliases {
			if err := n.vmManager.Alias(vmID, alias); err != nil {
				return err
			}
		}
	}
	for url, aliases := range defaultAliases {
		if err := n.APIServer.AddAliases(url, aliases...); err != nil {
			return err
		}
	}
	return nil
}

// Initialize this node
func (n *Node) Initialize(
	config *Config,
	dbManager manager.Manager,
	logger logging.Logger,
	logFactory logging.Factory,
) error {
	n.Log = logger
	n.Config = config
	var err error
	n.ID, err = ids.ToShortID(hashing.PubkeyBytesToAddress(n.Config.StakingTLSCert.Leaf.Raw))
	if err != nil {
		return fmt.Errorf("problem deriving node ID from certificate: %w", err)
	}
	n.LogFactory = logFactory
	n.DoneShuttingDown.Add(1)
	n.Log.Info("node version is: %s", version.Current)
	n.Log.Info("node ID is: %s", n.ID.PrefixedString(constants.NodeIDPrefix))
	n.Log.Info("current database version: %s", dbManager.Current().Version)

	httpLog, err := logFactory.MakeSubdir("http")
	if err != nil {
		return fmt.Errorf("problem initializing HTTP logger: %w", err)
	}
	n.HTTPLog = httpLog

	if err := n.initDatabase(dbManager); err != nil { // Set up the node's database
		return fmt.Errorf("problem initializing database: %w", err)
	}

	if err = n.initBeacons(); err != nil { // Configure the beacons
		return fmt.Errorf("problem initializing node beacons: %w", err)
	}
	// Start HTTP APIs
	if err := n.initAPIServer(); err != nil { // Start the API Server
		return fmt.Errorf("couldn't initialize API server: %w", err)
	}
	if err := n.initMetricsAPI(); err != nil { // Start the Metrics API
		return fmt.Errorf("couldn't initialize metrics API: %w", err)
	}
	if err := n.initKeystoreAPI(); err != nil { // Start the Keystore API
		return fmt.Errorf("couldn't initialize keystore API: %w", err)
	}

	if err := n.initSharedMemory(); err != nil { // Initialize shared memory
		return fmt.Errorf("problem initializing shared memory: %w", err)
	}

	if err = n.initNetworking(); err != nil { // Set up all networking
		return fmt.Errorf("problem initializing networking: %w", err)
	}
	if err = n.initEventDispatcher(); err != nil { // Set up the event dipatcher
		return fmt.Errorf("problem initializing event dispatcher: %w", err)
	}

	// Start the Health API
	// Has to be initialized before chain manager
	// [n.Net] must already be set
	if err := n.initHealthAPI(); err != nil {
		return fmt.Errorf("couldn't initialize health API: %w", err)
	}
	if err := n.initChainManager(n.Config.AvaxAssetID); err != nil { // Set up the chain manager
		return fmt.Errorf("couldn't initialize chain manager: %w", err)
	}
	if err := n.initAdminAPI(); err != nil { // Start the Admin API
		return fmt.Errorf("couldn't initialize admin API: %w", err)
	}
	if err := n.initInfoAPI(); err != nil { // Start the Info API
		return fmt.Errorf("couldn't initialize info API: %w", err)
	}
	if err := n.initIPCs(); err != nil { // Start the IPCs
		return fmt.Errorf("couldn't initialize IPCs: %w", err)
	}
	if err := n.initIPCAPI(); err != nil { // Start the IPC API
		return fmt.Errorf("couldn't initialize the IPC API: %w", err)
	}
	if err := n.initAliases(n.Config.GenesisBytes); err != nil { // Set up aliases
		return fmt.Errorf("couldn't initialize aliases: %w", err)
	}
	if err := n.initIndexer(); err != nil {
		return fmt.Errorf("couldn't initialize indexer: %w", err)
	}
	// Start the Platform chain
	n.initChains(n.Config.GenesisBytes)
	return nil
}

// Shutdown this node
// May be called multiple times
func (n *Node) Shutdown(exitCode int) {
	if !n.shuttingDown.GetValue() { // only set the exit code once
		n.shuttingDownExitCode.SetValue(exitCode)
	}
	n.shuttingDown.SetValue(true)
	n.shutdownOnce.Do(n.shutdown)
}

func (n *Node) shutdown() {
	n.Log.Info("shutting down node with exit code %d", n.ExitCode())
	if n.IPCs != nil {
		if err := n.IPCs.Shutdown(); err != nil {
			n.Log.Debug("error during IPC shutdown: %s", err)
		}
	}
	if n.chainManager != nil {
		n.chainManager.Shutdown()
	}
	if n.Net != nil {
		// Close already logs its own error if one occurs, so the error is ignored here
		_ = n.Net.Close()
	}
	if err := n.APIServer.Shutdown(); err != nil {
		n.Log.Debug("error during API shutdown: %s", err)
	}
	if err := n.indexer.Close(); err != nil {
		n.Log.Debug("error closing tx indexer: %w", err)
	}

	// Make sure all plugin subprocesses are killed
	n.Log.Info("cleaning up plugin subprocesses")
	plugin.CleanupClients()
	n.DoneShuttingDown.Done()
	n.Log.Info("finished node shutdown")
}

func (n *Node) ExitCode() int {
	if exitCode, ok := n.shuttingDownExitCode.GetValue().(int); ok {
		return exitCode
	}
	return 0
}<|MERGE_RESOLUTION|>--- conflicted
+++ resolved
@@ -607,11 +607,8 @@
 		WhitelistedSubnets:        n.Config.WhitelistedSubnets,
 		RetryBootstrap:            n.Config.RetryBootstrap,
 		RetryBootstrapMaxAttempts: n.Config.RetryBootstrapMaxAttempts,
-<<<<<<< HEAD
 		ShutdownNodeFunc:          n.Shutdown,
-=======
 		MeterVMEnabled:            n.Config.MeterVMEnabled,
->>>>>>> 0e7f80f9
 	})
 
 	vdrs := n.vdrs
