// Copyright (C) 2019-2022, Ava Labs, Inc. All rights reserved.
// See the file LICENSE for licensing terms.

package message

import (
	"net"
	"testing"
	"time"

	"github.com/prometheus/client_golang/prometheus"

	"github.com/stretchr/testify/require"

	"github.com/ava-labs/avalanchego/ids"
	"github.com/ava-labs/avalanchego/utils/ips"
	"github.com/ava-labs/avalanchego/utils/units"
	"github.com/ava-labs/avalanchego/version"
)

var (
	UncompressingBuilder  OutboundMsgBuilder
	TestInboundMsgBuilder InboundMsgBuilder
	TestCodec             Codec

	dummyNodeID             = ids.EmptyNodeID
	dummyOnFinishedHandling = func() {}
)

func init() {
	codec, err := NewCodecWithMemoryPool("", prometheus.NewRegistry(), 2*units.MiB, 10*time.Second)
	if err != nil {
		panic(err)
	}
	TestCodec = codec
	UncompressingBuilder = NewOutboundBuilderWithPacker(codec, false /*compress*/)
	TestInboundMsgBuilder = NewInboundBuilderWithPacker(codec)
}

func TestBuildVersion(t *testing.T) {
	networkID := uint32(12345)
	myTime := uint64(time.Now().Unix())
	ip := ips.IPPort{
		IP: net.IPv4(1, 2, 3, 4),
	}

	myVersion := &version.Semantic{
		Major: 1,
		Minor: 2,
		Patch: 3,
	}
	myVersionStr := myVersion.String()
	myVersionTime := uint64(time.Now().Unix())
	sig := make([]byte, 65)
	subnetID := ids.Empty.Prefix(1)
	subnetIDs := [][]byte{subnetID[:]}
	msg, err := UncompressingBuilder.Version(
		networkID,
		myTime,
		ip,
		myVersionStr,
		myVersionTime,
		sig,
		[]ids.ID{subnetID},
	)
	require.NoError(t, err)
	require.NotNil(t, msg)
	require.Equal(t, Version, msg.Op())

	parsedMsg, err := TestCodec.Parse(msg.Bytes(), dummyNodeID, dummyOnFinishedHandling)

	require.NoError(t, err)
	require.NotNil(t, parsedMsg)
	require.Equal(t, Version, parsedMsg.Op())

<<<<<<< HEAD
	networkIDInf, err := parsedMsg.Get(NetworkID)
	require.NoError(t, err)
	require.EqualValues(t, networkID, networkIDInf)

	myTimeInf, err := parsedMsg.Get(MyTime)
	require.NoError(t, err)
	require.EqualValues(t, myTime, myTimeInf)

	ipInf, err := parsedMsg.Get(IP)
	require.NoError(t, err)
	require.EqualValues(t, ip, ipInf)

	versionStrInf, err := parsedMsg.Get(VersionStr)
	require.NoError(t, err)
	require.EqualValues(t, myVersionStr, versionStrInf)

	versionTimeInf, err := parsedMsg.Get(VersionTime)
	require.NoError(t, err)
	require.EqualValues(t, myVersionTime, versionTimeInf)

	sigBytesInf, err := parsedMsg.Get(SigBytes)
	require.NoError(t, err)
	require.EqualValues(t, sig, sigBytesInf)

	trackedSubnetsInf, err := parsedMsg.Get(TrackedSubnets)
	require.NoError(t, err)
	require.EqualValues(t, subnetIDs, trackedSubnetsInf)
=======
	networkIDIntf, err := parsedMsg.Get(NetworkID)
	require.NoError(t, err)
	require.EqualValues(t, networkID, networkIDIntf)

	myTimeIntf, err := parsedMsg.Get(MyTime)
	require.NoError(t, err)
	require.EqualValues(t, myTime, myTimeIntf)

	ipIntf, err := parsedMsg.Get(IP)
	require.NoError(t, err)
	require.EqualValues(t, ip, ipIntf)

	versionStrIntf, err := parsedMsg.Get(VersionStr)
	require.NoError(t, err)
	require.EqualValues(t, myVersionStr, versionStrIntf)

	versionTimeIntf, err := parsedMsg.Get(VersionTime)
	require.NoError(t, err)
	require.EqualValues(t, myVersionTime, versionTimeIntf)

	sigBytesIntf, err := parsedMsg.Get(SigBytes)
	require.NoError(t, err)
	require.EqualValues(t, sig, sigBytesIntf)

	trackedSubnetsIntf, err := parsedMsg.Get(TrackedSubnets)
	require.NoError(t, err)
	require.EqualValues(t, subnetIDs, trackedSubnetsIntf)
>>>>>>> 1eb2be9c
}

func TestBuildGetAcceptedFrontier(t *testing.T) {
	chainID := ids.Empty.Prefix(0)
	requestID := uint32(5)
	deadline := uint64(15)

	msg, err := UncompressingBuilder.GetAcceptedFrontier(chainID, requestID, time.Duration(deadline))
	require.NoError(t, err)
	require.NotNil(t, msg)
	require.Equal(t, GetAcceptedFrontier, msg.Op())

	parsedMsg, err := TestCodec.Parse(msg.Bytes(), dummyNodeID, dummyOnFinishedHandling)
	require.NoError(t, err)
	require.NotNil(t, parsedMsg)
	require.Equal(t, GetAcceptedFrontier, parsedMsg.Op())

<<<<<<< HEAD
	chainIDInf, err := parsedMsg.Get(ChainID)
	require.NoError(t, err)
	require.Equal(t, chainID[:], chainIDInf)

	requestIDInf, err := parsedMsg.Get(RequestID)
	require.NoError(t, err)
	require.Equal(t, requestID, requestIDInf)

	deadlineInf, err := parsedMsg.Get(Deadline)
	require.NoError(t, err)
	require.Equal(t, deadline, deadlineInf)
=======
	chainIDIntf, err := parsedMsg.Get(ChainID)
	require.NoError(t, err)
	require.Equal(t, chainID[:], chainIDIntf)

	requestIDIntf, err := parsedMsg.Get(RequestID)
	require.NoError(t, err)
	require.Equal(t, requestID, requestIDIntf)

	deadlineIntf, err := parsedMsg.Get(Deadline)
	require.NoError(t, err)
	require.Equal(t, deadline, deadlineIntf)
>>>>>>> 1eb2be9c
}

func TestBuildAcceptedFrontier(t *testing.T) {
	chainID := ids.Empty.Prefix(0)
	requestID := uint32(5)
	containerID := ids.Empty.Prefix(1)
	containerIDs := [][]byte{containerID[:]}

	msg, err := UncompressingBuilder.AcceptedFrontier(chainID, requestID, []ids.ID{containerID})
	require.NoError(t, err)
	require.NotNil(t, msg)
	require.Equal(t, AcceptedFrontier, msg.Op())

	parsedMsg, err := TestCodec.Parse(msg.Bytes(), dummyNodeID, dummyOnFinishedHandling)
	require.NoError(t, err)
	require.NotNil(t, parsedMsg)
	require.Equal(t, AcceptedFrontier, parsedMsg.Op())

<<<<<<< HEAD
	chainIDInf, err := parsedMsg.Get(ChainID)
	require.NoError(t, err)
	require.Equal(t, chainID[:], chainIDInf)

	requestIDInf, err := parsedMsg.Get(RequestID)
	require.NoError(t, err)
	require.Equal(t, requestID, requestIDInf)

	containerIDsInf, err := parsedMsg.Get(ContainerIDs)
	require.NoError(t, err)
	require.Equal(t, containerIDs, containerIDsInf)
=======
	chainIDIntf, err := parsedMsg.Get(ChainID)
	require.NoError(t, err)
	require.Equal(t, chainID[:], chainIDIntf)

	requestIDIntf, err := parsedMsg.Get(RequestID)
	require.NoError(t, err)
	require.Equal(t, requestID, requestIDIntf)

	containerIDsIntf, err := parsedMsg.Get(ContainerIDs)
	require.NoError(t, err)
	require.Equal(t, containerIDs, containerIDsIntf)
>>>>>>> 1eb2be9c
}

func TestBuildGetAccepted(t *testing.T) {
	chainID := ids.Empty.Prefix(0)
	requestID := uint32(5)
	deadline := uint64(15)
	containerID := ids.Empty.Prefix(1)
	containerIDs := [][]byte{containerID[:]}

	msg, err := UncompressingBuilder.GetAccepted(chainID, requestID, time.Duration(deadline), []ids.ID{containerID})
	require.NoError(t, err)
	require.NotNil(t, msg)
	require.Equal(t, GetAccepted, msg.Op())

	parsedMsg, err := TestCodec.Parse(msg.Bytes(), dummyNodeID, dummyOnFinishedHandling)
	require.NoError(t, err)
	require.NotNil(t, parsedMsg)
	require.Equal(t, GetAccepted, parsedMsg.Op())

<<<<<<< HEAD
	chainIDInf, err := parsedMsg.Get(ChainID)
	require.NoError(t, err)
	require.Equal(t, chainID[:], chainIDInf)

	requestIDInf, err := parsedMsg.Get(RequestID)
	require.NoError(t, err)
	require.Equal(t, requestID, requestIDInf)

	deadlineInf, err := parsedMsg.Get(Deadline)
	require.NoError(t, err)
	require.Equal(t, deadline, deadlineInf)

	containerIDsInf, err := parsedMsg.Get(ContainerIDs)
	require.NoError(t, err)
	require.Equal(t, containerIDs, containerIDsInf)
=======
	chainIDIntf, err := parsedMsg.Get(ChainID)
	require.NoError(t, err)
	require.Equal(t, chainID[:], chainIDIntf)

	requestIDIntf, err := parsedMsg.Get(RequestID)
	require.NoError(t, err)
	require.Equal(t, requestID, requestIDIntf)

	deadlineIntf, err := parsedMsg.Get(Deadline)
	require.NoError(t, err)
	require.Equal(t, deadline, deadlineIntf)

	containerIDsIntf, err := parsedMsg.Get(ContainerIDs)
	require.NoError(t, err)
	require.Equal(t, containerIDs, containerIDsIntf)
>>>>>>> 1eb2be9c
}

func TestBuildAccepted(t *testing.T) {
	chainID := ids.Empty.Prefix(0)
	requestID := uint32(5)
	containerID := ids.Empty.Prefix(1)
	containerIDs := [][]byte{containerID[:]}

	msg, err := UncompressingBuilder.Accepted(chainID, requestID, []ids.ID{containerID})
	require.NoError(t, err)
	require.NotNil(t, msg)
	require.Equal(t, Accepted, msg.Op())

	parsedMsg, err := TestCodec.Parse(msg.Bytes(), dummyNodeID, dummyOnFinishedHandling)
	require.NoError(t, err)
	require.NotNil(t, parsedMsg)
	require.Equal(t, Accepted, parsedMsg.Op())

<<<<<<< HEAD
	chainIDInf, err := parsedMsg.Get(ChainID)
	require.NoError(t, err)
	require.Equal(t, chainID[:], chainIDInf)

	requestIDInf, err := parsedMsg.Get(RequestID)
	require.NoError(t, err)
	require.Equal(t, requestID, requestIDInf)

	containerIDsInf, err := parsedMsg.Get(ContainerIDs)
	require.NoError(t, err)
	require.Equal(t, containerIDs, containerIDsInf)
=======
	chainIDIntf, err := parsedMsg.Get(ChainID)
	require.NoError(t, err)
	require.Equal(t, chainID[:], chainIDIntf)

	requestIDIntf, err := parsedMsg.Get(RequestID)
	require.NoError(t, err)
	require.Equal(t, requestID, requestIDIntf)

	containerIDsIntf, err := parsedMsg.Get(ContainerIDs)
	require.NoError(t, err)
	require.Equal(t, containerIDs, containerIDsIntf)
>>>>>>> 1eb2be9c
}

func TestBuildGet(t *testing.T) {
	chainID := ids.Empty.Prefix(0)
	requestID := uint32(5)
	deadline := uint64(15)
	containerID := ids.Empty.Prefix(1)

	msg, err := UncompressingBuilder.Get(chainID, requestID, time.Duration(deadline), containerID)
	require.NoError(t, err)
	require.NotNil(t, msg)
	require.Equal(t, Get, msg.Op())

	parsedMsg, err := TestCodec.Parse(msg.Bytes(), dummyNodeID, dummyOnFinishedHandling)
	require.NoError(t, err)
	require.NotNil(t, parsedMsg)
	require.Equal(t, Get, parsedMsg.Op())

<<<<<<< HEAD
	chainIDInf, err := parsedMsg.Get(ChainID)
	require.NoError(t, err)
	require.Equal(t, chainID[:], chainIDInf)

	requestIDInf, err := parsedMsg.Get(RequestID)
	require.NoError(t, err)
	require.Equal(t, requestID, requestIDInf)

	deadlineInf, err := parsedMsg.Get(Deadline)
	require.NoError(t, err)
	require.Equal(t, deadline, deadlineInf)

	containerIDInf, err := parsedMsg.Get(ContainerID)
	require.NoError(t, err)
	require.Equal(t, containerID[:], containerIDInf)
=======
	chainIDIntf, err := parsedMsg.Get(ChainID)
	require.NoError(t, err)
	require.Equal(t, chainID[:], chainIDIntf)

	requestIDIntf, err := parsedMsg.Get(RequestID)
	require.NoError(t, err)
	require.Equal(t, requestID, requestIDIntf)

	deadlineIntf, err := parsedMsg.Get(Deadline)
	require.NoError(t, err)
	require.Equal(t, deadline, deadlineIntf)

	containerIDIntf, err := parsedMsg.Get(ContainerID)
	require.NoError(t, err)
	require.Equal(t, containerID[:], containerIDIntf)
>>>>>>> 1eb2be9c
}

func TestBuildPut(t *testing.T) {
	chainID := ids.Empty.Prefix(0)
	requestID := uint32(5)
	containerID := ids.Empty.Prefix(1)
	container := []byte{2}

	for _, compress := range []bool{false, true} {
		builder := NewOutboundBuilderWithPacker(TestCodec, compress)
		msg, err := builder.Put(chainID, requestID, containerID, container)
		require.NoError(t, err)
		require.NotNil(t, msg)
		require.Equal(t, Put, msg.Op())

		parsedMsg, err := TestCodec.Parse(msg.Bytes(), dummyNodeID, dummyOnFinishedHandling)
		require.NoError(t, err)
		require.NotNil(t, parsedMsg)
		require.Equal(t, Put, parsedMsg.Op())

<<<<<<< HEAD
		chainIDInf, err := parsedMsg.Get(ChainID)
		require.NoError(t, err)
		require.Equal(t, chainID[:], chainIDInf)

		requestIDInf, err := parsedMsg.Get(RequestID)
		require.NoError(t, err)
		require.Equal(t, requestID, requestIDInf)

		containerIDInf, err := parsedMsg.Get(ContainerID)
		require.NoError(t, err)
		require.Equal(t, containerID[:], containerIDInf)

		containerInf, err := parsedMsg.Get(ContainerBytes)
		require.NoError(t, err)
		require.Equal(t, container, containerInf)
=======
		chainIDIntf, err := parsedMsg.Get(ChainID)
		require.NoError(t, err)
		require.Equal(t, chainID[:], chainIDIntf)

		requestIDIntf, err := parsedMsg.Get(RequestID)
		require.NoError(t, err)
		require.Equal(t, requestID, requestIDIntf)

		containerIDIntf, err := parsedMsg.Get(ContainerID)
		require.NoError(t, err)
		require.Equal(t, containerID[:], containerIDIntf)

		containerIntf, err := parsedMsg.Get(ContainerBytes)
		require.NoError(t, err)
		require.Equal(t, container, containerIntf)
>>>>>>> 1eb2be9c
	}
}

func TestBuildPushQuery(t *testing.T) {
	chainID := ids.Empty.Prefix(0)
	requestID := uint32(5)
	deadline := uint64(15)
	containerID := ids.Empty.Prefix(1)
	container := []byte{2}

	for _, compress := range []bool{false, true} {
		builder := NewOutboundBuilderWithPacker(TestCodec, compress)
		msg, err := builder.PushQuery(chainID, requestID, time.Duration(deadline), containerID, container)
		require.NoError(t, err)
		require.NotNil(t, msg)
		require.Equal(t, PushQuery, msg.Op())

		parsedMsg, err := TestCodec.Parse(msg.Bytes(), dummyNodeID, dummyOnFinishedHandling)
		require.NoError(t, err)
		require.NotNil(t, parsedMsg)
		require.Equal(t, PushQuery, parsedMsg.Op())

<<<<<<< HEAD
		chainIDInf, err := parsedMsg.Get(ChainID)
		require.NoError(t, err)
		require.Equal(t, chainID[:], chainIDInf)

		requestIDInf, err := parsedMsg.Get(RequestID)
		require.NoError(t, err)
		require.Equal(t, requestID, requestIDInf)

		deadlineInf, err := parsedMsg.Get(Deadline)
		require.NoError(t, err)
		require.Equal(t, deadline, deadlineInf)

		containerIDInf, err := parsedMsg.Get(ContainerID)
		require.NoError(t, err)
		require.Equal(t, containerID[:], containerIDInf)

		containerInf, err := parsedMsg.Get(ContainerBytes)
		require.NoError(t, err)
		require.Equal(t, container, containerInf)
=======
		chainIDIntf, err := parsedMsg.Get(ChainID)
		require.NoError(t, err)
		require.Equal(t, chainID[:], chainIDIntf)

		requestIDIntf, err := parsedMsg.Get(RequestID)
		require.NoError(t, err)
		require.Equal(t, requestID, requestIDIntf)

		deadlineIntf, err := parsedMsg.Get(Deadline)
		require.NoError(t, err)
		require.Equal(t, deadline, deadlineIntf)

		containerIDIntf, err := parsedMsg.Get(ContainerID)
		require.NoError(t, err)
		require.Equal(t, containerID[:], containerIDIntf)

		containerIntf, err := parsedMsg.Get(ContainerBytes)
		require.NoError(t, err)
		require.Equal(t, container, containerIntf)
>>>>>>> 1eb2be9c
	}
}

func TestBuildPullQuery(t *testing.T) {
	chainID := ids.Empty.Prefix(0)
	requestID := uint32(5)
	deadline := uint64(15)
	containerID := ids.Empty.Prefix(1)

	msg, err := UncompressingBuilder.PullQuery(chainID, requestID, time.Duration(deadline), containerID)
	require.NoError(t, err)
	require.NotNil(t, msg)
	require.Equal(t, PullQuery, msg.Op())

	parsedMsg, err := TestCodec.Parse(msg.Bytes(), dummyNodeID, dummyOnFinishedHandling)
	require.NoError(t, err)
	require.NotNil(t, parsedMsg)
	require.Equal(t, PullQuery, parsedMsg.Op())

<<<<<<< HEAD
	chainIDInf, err := parsedMsg.Get(ChainID)
	require.NoError(t, err)
	require.Equal(t, chainID[:], chainIDInf)

	requestIDInf, err := parsedMsg.Get(RequestID)
	require.NoError(t, err)
	require.Equal(t, requestID, requestIDInf)

	deadlineInf, err := parsedMsg.Get(Deadline)
	require.NoError(t, err)
	require.Equal(t, deadline, deadlineInf)

	containerIDInf, err := parsedMsg.Get(ContainerID)
	require.NoError(t, err)
	require.Equal(t, containerID[:], containerIDInf)
=======
	chainIDIntf, err := parsedMsg.Get(ChainID)
	require.NoError(t, err)
	require.Equal(t, chainID[:], chainIDIntf)

	requestIDIntf, err := parsedMsg.Get(RequestID)
	require.NoError(t, err)
	require.Equal(t, requestID, requestIDIntf)

	deadlineIntf, err := parsedMsg.Get(Deadline)
	require.NoError(t, err)
	require.Equal(t, deadline, deadlineIntf)

	containerIDIntf, err := parsedMsg.Get(ContainerID)
	require.NoError(t, err)
	require.Equal(t, containerID[:], containerIDIntf)
>>>>>>> 1eb2be9c
}

func TestBuildChits(t *testing.T) {
	chainID := ids.Empty.Prefix(0)
	requestID := uint32(5)
	containerID := ids.Empty.Prefix(1)
	containerIDs := [][]byte{containerID[:]}

	msg, err := UncompressingBuilder.Chits(chainID, requestID, []ids.ID{containerID})
	require.NoError(t, err)
	require.NotNil(t, msg)
	require.Equal(t, Chits, msg.Op())

	parsedMsg, err := TestCodec.Parse(msg.Bytes(), dummyNodeID, dummyOnFinishedHandling)
	require.NoError(t, err)
	require.NotNil(t, parsedMsg)
	require.Equal(t, Chits, parsedMsg.Op())

<<<<<<< HEAD
	chainIDInf, err := parsedMsg.Get(ChainID)
	require.NoError(t, err)
	require.Equal(t, chainID[:], chainIDInf)

	requestIDInf, err := parsedMsg.Get(RequestID)
	require.NoError(t, err)
	require.Equal(t, requestID, requestIDInf)

	containerIDsInf, err := parsedMsg.Get(ContainerIDs)
	require.NoError(t, err)
	require.Equal(t, containerIDs, containerIDsInf)
=======
	chainIDIntf, err := parsedMsg.Get(ChainID)
	require.NoError(t, err)
	require.Equal(t, chainID[:], chainIDIntf)

	requestIDIntf, err := parsedMsg.Get(RequestID)
	require.NoError(t, err)
	require.Equal(t, requestID, requestIDIntf)

	containerIDsIntf, err := parsedMsg.Get(ContainerIDs)
	require.NoError(t, err)
	require.Equal(t, containerIDs, containerIDsIntf)
>>>>>>> 1eb2be9c
}

func TestBuildChitsV2(t *testing.T) {
	chainID := ids.Empty.Prefix(0)
	requestID := uint32(5)
	containerID := ids.Empty.Prefix(1)
	containerIDs := [][]byte{containerID[:]}

	msg := TestInboundMsgBuilder.InboundChitsV2(chainID, requestID, []ids.ID{containerID}, containerID, dummyNodeID)
	require.NotNil(t, msg)
	require.Equal(t, ChitsV2, msg.Op())

<<<<<<< HEAD
	chainIDInf, err := msg.Get(ChainID)
	require.NoError(t, err)
	require.Equal(t, chainID[:], chainIDInf)

	requestIDInf, err := msg.Get(RequestID)
	require.NoError(t, err)
	require.Equal(t, requestID, requestIDInf)

	containerIDsInf, err := msg.Get(ContainerIDs)
	require.NoError(t, err)
	require.Equal(t, containerIDs, containerIDsInf)

	containerIDInf, err := msg.Get(ContainerID)
	require.NoError(t, err)
	require.Equal(t, containerID[:], containerIDInf)
=======
	chainIDIntf, err := msg.Get(ChainID)
	require.NoError(t, err)
	require.Equal(t, chainID[:], chainIDIntf)

	requestIDIntf, err := msg.Get(RequestID)
	require.NoError(t, err)
	require.Equal(t, requestID, requestIDIntf)

	containerIDsIntf, err := msg.Get(ContainerIDs)
	require.NoError(t, err)
	require.Equal(t, containerIDs, containerIDsIntf)

	containerIDIntf, err := msg.Get(ContainerID)
	require.NoError(t, err)
	require.Equal(t, containerID[:], containerIDIntf)
>>>>>>> 1eb2be9c

	outboundMsg, err := UncompressingBuilder.ChitsV2(chainID, requestID, []ids.ID{containerID}, containerID)
	require.NoError(t, err)
	require.NotNil(t, outboundMsg)
	require.Equal(t, ChitsV2, outboundMsg.Op())

	parsedMsg, err := TestCodec.Parse(outboundMsg.Bytes(), dummyNodeID, dummyOnFinishedHandling)
	require.NoError(t, err)
	require.NotNil(t, parsedMsg)
	require.Equal(t, ChitsV2, parsedMsg.Op())

<<<<<<< HEAD
	chainIDInf, err = parsedMsg.Get(ChainID)
	require.NoError(t, err)
	require.Equal(t, chainID[:], chainIDInf)

	requestIDInf, err = parsedMsg.Get(RequestID)
	require.NoError(t, err)
	require.Equal(t, requestID, requestIDInf)

	containerIDsInf, err = parsedMsg.Get(ContainerIDs)
	require.NoError(t, err)
	require.Equal(t, containerIDs, containerIDsInf)

	containerIDInf, err = parsedMsg.Get(ContainerID)
	require.NoError(t, err)
	require.Equal(t, containerID[:], containerIDInf)
=======
	chainIDIntf, err = parsedMsg.Get(ChainID)
	require.NoError(t, err)
	require.Equal(t, chainID[:], chainIDIntf)

	requestIDIntf, err = parsedMsg.Get(RequestID)
	require.NoError(t, err)
	require.Equal(t, requestID, requestIDIntf)

	containerIDsIntf, err = parsedMsg.Get(ContainerIDs)
	require.NoError(t, err)
	require.Equal(t, containerIDs, containerIDsIntf)

	containerIDIntf, err = parsedMsg.Get(ContainerID)
	require.NoError(t, err)
	require.Equal(t, containerID[:], containerIDIntf)
>>>>>>> 1eb2be9c
}

func TestBuildAncestors(t *testing.T) {
	chainID := ids.Empty.Prefix(0)
	requestID := uint32(5)
	container := ids.Empty.Prefix(1)
	container2 := ids.Empty.Prefix(2)
	containers := [][]byte{container[:], container2[:]}

	for _, compress := range []bool{false, true} {
		builder := NewOutboundBuilderWithPacker(TestCodec, compress)
		msg, err := builder.Ancestors(chainID, requestID, containers)
		require.NoError(t, err)
		require.NotNil(t, msg)
		require.Equal(t, Ancestors, msg.Op())

		parsedMsg, err := TestCodec.Parse(msg.Bytes(), dummyNodeID, dummyOnFinishedHandling)
		require.NoError(t, err)
		require.NotNil(t, parsedMsg)
		require.Equal(t, Ancestors, parsedMsg.Op())

<<<<<<< HEAD
		chainIDInf, err := parsedMsg.Get(ChainID)
		require.NoError(t, err)
		require.Equal(t, chainID[:], chainIDInf)

		requestIDInf, err := parsedMsg.Get(RequestID)
		require.NoError(t, err)
		require.Equal(t, requestID, requestIDInf)

		multiContainerBytesInf, err := parsedMsg.Get(MultiContainerBytes)
		require.NoError(t, err)
		require.Equal(t, containers, multiContainerBytesInf)
=======
		chainIDIntf, err := parsedMsg.Get(ChainID)
		require.NoError(t, err)
		require.Equal(t, chainID[:], chainIDIntf)

		requestIDIntf, err := parsedMsg.Get(RequestID)
		require.NoError(t, err)
		require.Equal(t, requestID, requestIDIntf)

		multiContainerBytesIntf, err := parsedMsg.Get(MultiContainerBytes)
		require.NoError(t, err)
		require.Equal(t, containers, multiContainerBytesIntf)
>>>>>>> 1eb2be9c
	}
}

func TestBuildAppRequestMsg(t *testing.T) {
	chainID := ids.GenerateTestID()
	appRequestBytes := make([]byte, 1024)
	appRequestBytes[0] = 1
	appRequestBytes[len(appRequestBytes)-1] = 1
	deadline := uint64(time.Now().Unix())

	for _, compress := range []bool{false, true} {
		builder := NewOutboundBuilderWithPacker(TestCodec, compress)
		msg, err := builder.AppRequest(chainID, 1, time.Duration(deadline), appRequestBytes)
		require.NoError(t, err)
		require.NotNil(t, msg)
		require.Equal(t, AppRequest, msg.Op())

		parsedMsg, err := TestCodec.Parse(msg.Bytes(), dummyNodeID, dummyOnFinishedHandling)
		require.NoError(t, err)
		require.NotNil(t, parsedMsg)
		require.Equal(t, AppRequest, parsedMsg.Op())
	}
}

func TestBuildAppResponseMsg(t *testing.T) {
	chainID := ids.GenerateTestID()
	appResponseBytes := make([]byte, 1024)
	appResponseBytes[0] = 1
	appResponseBytes[len(appResponseBytes)-1] = 1

	for _, compress := range []bool{false, true} {
		builder := NewOutboundBuilderWithPacker(TestCodec, compress)
		msg, err := builder.AppResponse(chainID, 1, appResponseBytes)
		require.NoError(t, err)
		require.NotNil(t, msg)
		require.Equal(t, AppResponse, msg.Op())

		parsedMsg, err := TestCodec.Parse(msg.Bytes(), dummyNodeID, dummyOnFinishedHandling)
		require.NoError(t, err)
		require.NotNil(t, msg)
		require.Equal(t, AppResponse, msg.Op())

<<<<<<< HEAD
		requestIDInf, err := parsedMsg.Get(RequestID)
		require.NoError(t, err)
		require.EqualValues(t, 1, requestIDInf)

		appBytesInf, err := parsedMsg.Get(AppBytes)
		require.NoError(t, err)
		require.Equal(t, appResponseBytes, appBytesInf)

		chainIDInf, err := parsedMsg.Get(ChainID)
		require.NoError(t, err)
		require.Equal(t, chainID[:], chainIDInf)
=======
		requestIDIntf, err := parsedMsg.Get(RequestID)
		require.NoError(t, err)
		require.EqualValues(t, 1, requestIDIntf)

		appBytesIntf, err := parsedMsg.Get(AppBytes)
		require.NoError(t, err)
		require.Equal(t, appResponseBytes, appBytesIntf)

		chainIDIntf, err := parsedMsg.Get(ChainID)
		require.NoError(t, err)
		require.Equal(t, chainID[:], chainIDIntf)
>>>>>>> 1eb2be9c
	}
}

func TestBuildAppGossipMsg(t *testing.T) {
	chainID := ids.GenerateTestID()
	appGossipBytes := make([]byte, 1024)
	appGossipBytes[0] = 1
	appGossipBytes[len(appGossipBytes)-1] = 1

	for _, compress := range []bool{false, true} {
		testBuilder := NewOutboundBuilderWithPacker(TestCodec, compress)
		msg, err := testBuilder.AppGossip(chainID, appGossipBytes)
		require.NoError(t, err)
		require.NotNil(t, msg)
		require.Equal(t, AppGossip, msg.Op())

		parsedMsg, err := TestCodec.Parse(msg.Bytes(), dummyNodeID, dummyOnFinishedHandling)
		require.NoError(t, err)
		require.NotNil(t, msg)
		require.Equal(t, AppGossip, msg.Op())

<<<<<<< HEAD
		appBytesInf, err := parsedMsg.Get(AppBytes)
		require.NoError(t, err)
		require.Equal(t, appGossipBytes, appBytesInf)

		chainIDInf, err := parsedMsg.Get(ChainID)
		require.NoError(t, err)
		require.Equal(t, chainID[:], chainIDInf)
=======
		appBytesIntf, err := parsedMsg.Get(AppBytes)
		require.NoError(t, err)
		require.Equal(t, appGossipBytes, appBytesIntf)

		chainIDIntf, err := parsedMsg.Get(ChainID)
		require.NoError(t, err)
		require.Equal(t, chainID[:], chainIDIntf)
>>>>>>> 1eb2be9c
	}
}<|MERGE_RESOLUTION|>--- conflicted
+++ resolved
@@ -73,35 +73,6 @@
 	require.NotNil(t, parsedMsg)
 	require.Equal(t, Version, parsedMsg.Op())
 
-<<<<<<< HEAD
-	networkIDInf, err := parsedMsg.Get(NetworkID)
-	require.NoError(t, err)
-	require.EqualValues(t, networkID, networkIDInf)
-
-	myTimeInf, err := parsedMsg.Get(MyTime)
-	require.NoError(t, err)
-	require.EqualValues(t, myTime, myTimeInf)
-
-	ipInf, err := parsedMsg.Get(IP)
-	require.NoError(t, err)
-	require.EqualValues(t, ip, ipInf)
-
-	versionStrInf, err := parsedMsg.Get(VersionStr)
-	require.NoError(t, err)
-	require.EqualValues(t, myVersionStr, versionStrInf)
-
-	versionTimeInf, err := parsedMsg.Get(VersionTime)
-	require.NoError(t, err)
-	require.EqualValues(t, myVersionTime, versionTimeInf)
-
-	sigBytesInf, err := parsedMsg.Get(SigBytes)
-	require.NoError(t, err)
-	require.EqualValues(t, sig, sigBytesInf)
-
-	trackedSubnetsInf, err := parsedMsg.Get(TrackedSubnets)
-	require.NoError(t, err)
-	require.EqualValues(t, subnetIDs, trackedSubnetsInf)
-=======
 	networkIDIntf, err := parsedMsg.Get(NetworkID)
 	require.NoError(t, err)
 	require.EqualValues(t, networkID, networkIDIntf)
@@ -129,7 +100,6 @@
 	trackedSubnetsIntf, err := parsedMsg.Get(TrackedSubnets)
 	require.NoError(t, err)
 	require.EqualValues(t, subnetIDs, trackedSubnetsIntf)
->>>>>>> 1eb2be9c
 }
 
 func TestBuildGetAcceptedFrontier(t *testing.T) {
@@ -147,19 +117,6 @@
 	require.NotNil(t, parsedMsg)
 	require.Equal(t, GetAcceptedFrontier, parsedMsg.Op())
 
-<<<<<<< HEAD
-	chainIDInf, err := parsedMsg.Get(ChainID)
-	require.NoError(t, err)
-	require.Equal(t, chainID[:], chainIDInf)
-
-	requestIDInf, err := parsedMsg.Get(RequestID)
-	require.NoError(t, err)
-	require.Equal(t, requestID, requestIDInf)
-
-	deadlineInf, err := parsedMsg.Get(Deadline)
-	require.NoError(t, err)
-	require.Equal(t, deadline, deadlineInf)
-=======
 	chainIDIntf, err := parsedMsg.Get(ChainID)
 	require.NoError(t, err)
 	require.Equal(t, chainID[:], chainIDIntf)
@@ -171,7 +128,6 @@
 	deadlineIntf, err := parsedMsg.Get(Deadline)
 	require.NoError(t, err)
 	require.Equal(t, deadline, deadlineIntf)
->>>>>>> 1eb2be9c
 }
 
 func TestBuildAcceptedFrontier(t *testing.T) {
@@ -190,19 +146,6 @@
 	require.NotNil(t, parsedMsg)
 	require.Equal(t, AcceptedFrontier, parsedMsg.Op())
 
-<<<<<<< HEAD
-	chainIDInf, err := parsedMsg.Get(ChainID)
-	require.NoError(t, err)
-	require.Equal(t, chainID[:], chainIDInf)
-
-	requestIDInf, err := parsedMsg.Get(RequestID)
-	require.NoError(t, err)
-	require.Equal(t, requestID, requestIDInf)
-
-	containerIDsInf, err := parsedMsg.Get(ContainerIDs)
-	require.NoError(t, err)
-	require.Equal(t, containerIDs, containerIDsInf)
-=======
 	chainIDIntf, err := parsedMsg.Get(ChainID)
 	require.NoError(t, err)
 	require.Equal(t, chainID[:], chainIDIntf)
@@ -214,7 +157,6 @@
 	containerIDsIntf, err := parsedMsg.Get(ContainerIDs)
 	require.NoError(t, err)
 	require.Equal(t, containerIDs, containerIDsIntf)
->>>>>>> 1eb2be9c
 }
 
 func TestBuildGetAccepted(t *testing.T) {
@@ -234,23 +176,6 @@
 	require.NotNil(t, parsedMsg)
 	require.Equal(t, GetAccepted, parsedMsg.Op())
 
-<<<<<<< HEAD
-	chainIDInf, err := parsedMsg.Get(ChainID)
-	require.NoError(t, err)
-	require.Equal(t, chainID[:], chainIDInf)
-
-	requestIDInf, err := parsedMsg.Get(RequestID)
-	require.NoError(t, err)
-	require.Equal(t, requestID, requestIDInf)
-
-	deadlineInf, err := parsedMsg.Get(Deadline)
-	require.NoError(t, err)
-	require.Equal(t, deadline, deadlineInf)
-
-	containerIDsInf, err := parsedMsg.Get(ContainerIDs)
-	require.NoError(t, err)
-	require.Equal(t, containerIDs, containerIDsInf)
-=======
 	chainIDIntf, err := parsedMsg.Get(ChainID)
 	require.NoError(t, err)
 	require.Equal(t, chainID[:], chainIDIntf)
@@ -266,7 +191,6 @@
 	containerIDsIntf, err := parsedMsg.Get(ContainerIDs)
 	require.NoError(t, err)
 	require.Equal(t, containerIDs, containerIDsIntf)
->>>>>>> 1eb2be9c
 }
 
 func TestBuildAccepted(t *testing.T) {
@@ -285,19 +209,6 @@
 	require.NotNil(t, parsedMsg)
 	require.Equal(t, Accepted, parsedMsg.Op())
 
-<<<<<<< HEAD
-	chainIDInf, err := parsedMsg.Get(ChainID)
-	require.NoError(t, err)
-	require.Equal(t, chainID[:], chainIDInf)
-
-	requestIDInf, err := parsedMsg.Get(RequestID)
-	require.NoError(t, err)
-	require.Equal(t, requestID, requestIDInf)
-
-	containerIDsInf, err := parsedMsg.Get(ContainerIDs)
-	require.NoError(t, err)
-	require.Equal(t, containerIDs, containerIDsInf)
-=======
 	chainIDIntf, err := parsedMsg.Get(ChainID)
 	require.NoError(t, err)
 	require.Equal(t, chainID[:], chainIDIntf)
@@ -309,7 +220,6 @@
 	containerIDsIntf, err := parsedMsg.Get(ContainerIDs)
 	require.NoError(t, err)
 	require.Equal(t, containerIDs, containerIDsIntf)
->>>>>>> 1eb2be9c
 }
 
 func TestBuildGet(t *testing.T) {
@@ -328,23 +238,6 @@
 	require.NotNil(t, parsedMsg)
 	require.Equal(t, Get, parsedMsg.Op())
 
-<<<<<<< HEAD
-	chainIDInf, err := parsedMsg.Get(ChainID)
-	require.NoError(t, err)
-	require.Equal(t, chainID[:], chainIDInf)
-
-	requestIDInf, err := parsedMsg.Get(RequestID)
-	require.NoError(t, err)
-	require.Equal(t, requestID, requestIDInf)
-
-	deadlineInf, err := parsedMsg.Get(Deadline)
-	require.NoError(t, err)
-	require.Equal(t, deadline, deadlineInf)
-
-	containerIDInf, err := parsedMsg.Get(ContainerID)
-	require.NoError(t, err)
-	require.Equal(t, containerID[:], containerIDInf)
-=======
 	chainIDIntf, err := parsedMsg.Get(ChainID)
 	require.NoError(t, err)
 	require.Equal(t, chainID[:], chainIDIntf)
@@ -360,7 +253,6 @@
 	containerIDIntf, err := parsedMsg.Get(ContainerID)
 	require.NoError(t, err)
 	require.Equal(t, containerID[:], containerIDIntf)
->>>>>>> 1eb2be9c
 }
 
 func TestBuildPut(t *testing.T) {
@@ -381,23 +273,6 @@
 		require.NotNil(t, parsedMsg)
 		require.Equal(t, Put, parsedMsg.Op())
 
-<<<<<<< HEAD
-		chainIDInf, err := parsedMsg.Get(ChainID)
-		require.NoError(t, err)
-		require.Equal(t, chainID[:], chainIDInf)
-
-		requestIDInf, err := parsedMsg.Get(RequestID)
-		require.NoError(t, err)
-		require.Equal(t, requestID, requestIDInf)
-
-		containerIDInf, err := parsedMsg.Get(ContainerID)
-		require.NoError(t, err)
-		require.Equal(t, containerID[:], containerIDInf)
-
-		containerInf, err := parsedMsg.Get(ContainerBytes)
-		require.NoError(t, err)
-		require.Equal(t, container, containerInf)
-=======
 		chainIDIntf, err := parsedMsg.Get(ChainID)
 		require.NoError(t, err)
 		require.Equal(t, chainID[:], chainIDIntf)
@@ -413,7 +288,6 @@
 		containerIntf, err := parsedMsg.Get(ContainerBytes)
 		require.NoError(t, err)
 		require.Equal(t, container, containerIntf)
->>>>>>> 1eb2be9c
 	}
 }
 
@@ -436,27 +310,6 @@
 		require.NotNil(t, parsedMsg)
 		require.Equal(t, PushQuery, parsedMsg.Op())
 
-<<<<<<< HEAD
-		chainIDInf, err := parsedMsg.Get(ChainID)
-		require.NoError(t, err)
-		require.Equal(t, chainID[:], chainIDInf)
-
-		requestIDInf, err := parsedMsg.Get(RequestID)
-		require.NoError(t, err)
-		require.Equal(t, requestID, requestIDInf)
-
-		deadlineInf, err := parsedMsg.Get(Deadline)
-		require.NoError(t, err)
-		require.Equal(t, deadline, deadlineInf)
-
-		containerIDInf, err := parsedMsg.Get(ContainerID)
-		require.NoError(t, err)
-		require.Equal(t, containerID[:], containerIDInf)
-
-		containerInf, err := parsedMsg.Get(ContainerBytes)
-		require.NoError(t, err)
-		require.Equal(t, container, containerInf)
-=======
 		chainIDIntf, err := parsedMsg.Get(ChainID)
 		require.NoError(t, err)
 		require.Equal(t, chainID[:], chainIDIntf)
@@ -476,7 +329,6 @@
 		containerIntf, err := parsedMsg.Get(ContainerBytes)
 		require.NoError(t, err)
 		require.Equal(t, container, containerIntf)
->>>>>>> 1eb2be9c
 	}
 }
 
@@ -496,23 +348,6 @@
 	require.NotNil(t, parsedMsg)
 	require.Equal(t, PullQuery, parsedMsg.Op())
 
-<<<<<<< HEAD
-	chainIDInf, err := parsedMsg.Get(ChainID)
-	require.NoError(t, err)
-	require.Equal(t, chainID[:], chainIDInf)
-
-	requestIDInf, err := parsedMsg.Get(RequestID)
-	require.NoError(t, err)
-	require.Equal(t, requestID, requestIDInf)
-
-	deadlineInf, err := parsedMsg.Get(Deadline)
-	require.NoError(t, err)
-	require.Equal(t, deadline, deadlineInf)
-
-	containerIDInf, err := parsedMsg.Get(ContainerID)
-	require.NoError(t, err)
-	require.Equal(t, containerID[:], containerIDInf)
-=======
 	chainIDIntf, err := parsedMsg.Get(ChainID)
 	require.NoError(t, err)
 	require.Equal(t, chainID[:], chainIDIntf)
@@ -528,7 +363,6 @@
 	containerIDIntf, err := parsedMsg.Get(ContainerID)
 	require.NoError(t, err)
 	require.Equal(t, containerID[:], containerIDIntf)
->>>>>>> 1eb2be9c
 }
 
 func TestBuildChits(t *testing.T) {
@@ -547,19 +381,6 @@
 	require.NotNil(t, parsedMsg)
 	require.Equal(t, Chits, parsedMsg.Op())
 
-<<<<<<< HEAD
-	chainIDInf, err := parsedMsg.Get(ChainID)
-	require.NoError(t, err)
-	require.Equal(t, chainID[:], chainIDInf)
-
-	requestIDInf, err := parsedMsg.Get(RequestID)
-	require.NoError(t, err)
-	require.Equal(t, requestID, requestIDInf)
-
-	containerIDsInf, err := parsedMsg.Get(ContainerIDs)
-	require.NoError(t, err)
-	require.Equal(t, containerIDs, containerIDsInf)
-=======
 	chainIDIntf, err := parsedMsg.Get(ChainID)
 	require.NoError(t, err)
 	require.Equal(t, chainID[:], chainIDIntf)
@@ -571,7 +392,6 @@
 	containerIDsIntf, err := parsedMsg.Get(ContainerIDs)
 	require.NoError(t, err)
 	require.Equal(t, containerIDs, containerIDsIntf)
->>>>>>> 1eb2be9c
 }
 
 func TestBuildChitsV2(t *testing.T) {
@@ -584,23 +404,6 @@
 	require.NotNil(t, msg)
 	require.Equal(t, ChitsV2, msg.Op())
 
-<<<<<<< HEAD
-	chainIDInf, err := msg.Get(ChainID)
-	require.NoError(t, err)
-	require.Equal(t, chainID[:], chainIDInf)
-
-	requestIDInf, err := msg.Get(RequestID)
-	require.NoError(t, err)
-	require.Equal(t, requestID, requestIDInf)
-
-	containerIDsInf, err := msg.Get(ContainerIDs)
-	require.NoError(t, err)
-	require.Equal(t, containerIDs, containerIDsInf)
-
-	containerIDInf, err := msg.Get(ContainerID)
-	require.NoError(t, err)
-	require.Equal(t, containerID[:], containerIDInf)
-=======
 	chainIDIntf, err := msg.Get(ChainID)
 	require.NoError(t, err)
 	require.Equal(t, chainID[:], chainIDIntf)
@@ -616,7 +419,6 @@
 	containerIDIntf, err := msg.Get(ContainerID)
 	require.NoError(t, err)
 	require.Equal(t, containerID[:], containerIDIntf)
->>>>>>> 1eb2be9c
 
 	outboundMsg, err := UncompressingBuilder.ChitsV2(chainID, requestID, []ids.ID{containerID}, containerID)
 	require.NoError(t, err)
@@ -628,23 +430,6 @@
 	require.NotNil(t, parsedMsg)
 	require.Equal(t, ChitsV2, parsedMsg.Op())
 
-<<<<<<< HEAD
-	chainIDInf, err = parsedMsg.Get(ChainID)
-	require.NoError(t, err)
-	require.Equal(t, chainID[:], chainIDInf)
-
-	requestIDInf, err = parsedMsg.Get(RequestID)
-	require.NoError(t, err)
-	require.Equal(t, requestID, requestIDInf)
-
-	containerIDsInf, err = parsedMsg.Get(ContainerIDs)
-	require.NoError(t, err)
-	require.Equal(t, containerIDs, containerIDsInf)
-
-	containerIDInf, err = parsedMsg.Get(ContainerID)
-	require.NoError(t, err)
-	require.Equal(t, containerID[:], containerIDInf)
-=======
 	chainIDIntf, err = parsedMsg.Get(ChainID)
 	require.NoError(t, err)
 	require.Equal(t, chainID[:], chainIDIntf)
@@ -660,7 +445,6 @@
 	containerIDIntf, err = parsedMsg.Get(ContainerID)
 	require.NoError(t, err)
 	require.Equal(t, containerID[:], containerIDIntf)
->>>>>>> 1eb2be9c
 }
 
 func TestBuildAncestors(t *testing.T) {
@@ -682,19 +466,6 @@
 		require.NotNil(t, parsedMsg)
 		require.Equal(t, Ancestors, parsedMsg.Op())
 
-<<<<<<< HEAD
-		chainIDInf, err := parsedMsg.Get(ChainID)
-		require.NoError(t, err)
-		require.Equal(t, chainID[:], chainIDInf)
-
-		requestIDInf, err := parsedMsg.Get(RequestID)
-		require.NoError(t, err)
-		require.Equal(t, requestID, requestIDInf)
-
-		multiContainerBytesInf, err := parsedMsg.Get(MultiContainerBytes)
-		require.NoError(t, err)
-		require.Equal(t, containers, multiContainerBytesInf)
-=======
 		chainIDIntf, err := parsedMsg.Get(ChainID)
 		require.NoError(t, err)
 		require.Equal(t, chainID[:], chainIDIntf)
@@ -706,7 +477,6 @@
 		multiContainerBytesIntf, err := parsedMsg.Get(MultiContainerBytes)
 		require.NoError(t, err)
 		require.Equal(t, containers, multiContainerBytesIntf)
->>>>>>> 1eb2be9c
 	}
 }
 
@@ -749,19 +519,6 @@
 		require.NotNil(t, msg)
 		require.Equal(t, AppResponse, msg.Op())
 
-<<<<<<< HEAD
-		requestIDInf, err := parsedMsg.Get(RequestID)
-		require.NoError(t, err)
-		require.EqualValues(t, 1, requestIDInf)
-
-		appBytesInf, err := parsedMsg.Get(AppBytes)
-		require.NoError(t, err)
-		require.Equal(t, appResponseBytes, appBytesInf)
-
-		chainIDInf, err := parsedMsg.Get(ChainID)
-		require.NoError(t, err)
-		require.Equal(t, chainID[:], chainIDInf)
-=======
 		requestIDIntf, err := parsedMsg.Get(RequestID)
 		require.NoError(t, err)
 		require.EqualValues(t, 1, requestIDIntf)
@@ -773,7 +530,6 @@
 		chainIDIntf, err := parsedMsg.Get(ChainID)
 		require.NoError(t, err)
 		require.Equal(t, chainID[:], chainIDIntf)
->>>>>>> 1eb2be9c
 	}
 }
 
@@ -795,15 +551,6 @@
 		require.NotNil(t, msg)
 		require.Equal(t, AppGossip, msg.Op())
 
-<<<<<<< HEAD
-		appBytesInf, err := parsedMsg.Get(AppBytes)
-		require.NoError(t, err)
-		require.Equal(t, appGossipBytes, appBytesInf)
-
-		chainIDInf, err := parsedMsg.Get(ChainID)
-		require.NoError(t, err)
-		require.Equal(t, chainID[:], chainIDInf)
-=======
 		appBytesIntf, err := parsedMsg.Get(AppBytes)
 		require.NoError(t, err)
 		require.Equal(t, appGossipBytes, appBytesIntf)
@@ -811,6 +558,5 @@
 		chainIDIntf, err := parsedMsg.Get(ChainID)
 		require.NoError(t, err)
 		require.Equal(t, chainID[:], chainIDIntf)
->>>>>>> 1eb2be9c
 	}
 }