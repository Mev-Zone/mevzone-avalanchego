// Copyright (C) 2019-2022, Ava Labs, Inc. All rights reserved.
// See the file LICENSE for licensing terms.

package utils

import (
	"bytes"
	"sort"

<<<<<<< HEAD
	"github.com/ava-labs/avalanchego/utils/hashing"
	"golang.org/x/exp/constraints"
	"golang.org/x/exp/slices"
=======
	"golang.org/x/exp/constraints"
	"golang.org/x/exp/slices"

	"github.com/ava-labs/avalanchego/utils/hashing"
>>>>>>> b958ed70
)

// TODO can we handle sorting where the Less function relies on a codec?

type Sortable[T any] interface {
	Less(T) bool
}

// Sorts the elements of [s].
<<<<<<< HEAD
func SortSliceSortable[T Sortable[T]](s []T) {
=======
func Sort[T Sortable[T]](s []T) {
>>>>>>> b958ed70
	slices.SortFunc(s, func(i, j T) bool {
		return i.Less(j)
	})
}

// Sorts the elements of [s] based on their hashes.
func SortByHash[T ~[]byte](s []T) {
	slices.SortFunc(s, func(i, j T) bool {
<<<<<<< HEAD
		return bytes.Compare(hashing.ComputeHash256(i), hashing.ComputeHash256(j)) == -1
=======
		iHash := hashing.ComputeHash256(i)
		jHash := hashing.ComputeHash256(i)
		return bytes.Compare(iHash, jHash) == -1
>>>>>>> b958ed70
	})
}

// Sorts a 2D byte slice.
// Each byte slice is not sorted internally; the byte slices are sorted relative to one another.
<<<<<<< HEAD
func Sort2DByteSlice[T ~[]byte](arr []T) {
=======
func SortBytes[T ~[]byte](arr []T) {
>>>>>>> b958ed70
	slices.SortFunc(arr, func(i, j T) bool {
		return bytes.Compare(i, j) == -1
	})
}

// Returns true iff the elements in [s] are unique and sorted.
func IsSortedAndUniqueSortable[T Sortable[T]](s []T) bool {
	for i := 0; i < len(s)-1; i++ {
		if !s[i].Less(s[i+1]) {
			return false
		}
	}
	return true
}

// Returns true iff the elements in [s] are unique and sorted.
func IsSortedAndUniqueOrdered[T constraints.Ordered](s []T) bool {
	for i := 0; i < len(s)-1; i++ {
		if s[i] >= s[i+1] {
			return false
		}
	}
	return true
}

// Returns true iff the elements in [s] are unique and sorted
// based by their hashes.
func IsSortedAndUniqueByHash[T ~[]byte](s []T) bool {
<<<<<<< HEAD
	for i := 0; i < len(s)-1; i++ {
		if bytes.Compare(hashing.ComputeHash256(s[i]), hashing.ComputeHash256(s[i+1])) != -1 {
=======
	if len(s) <= 1 {
		return true
	}
	rightHash := hashing.ComputeHash256(s[0])
	for i := 1; i < len(s); i++ {
		leftHash := rightHash
		rightHash = hashing.ComputeHash256(s[i])
		if bytes.Compare(leftHash, rightHash) != -1 {
>>>>>>> b958ed70
			return false
		}
	}
	return true
}

// Returns true iff the elements in [s] are unique.
func IsUnique[T comparable](elts []T) bool {
	asMap := make(map[T]struct{}, len(elts))
	for _, elt := range elts {
		if _, ok := asMap[elt]; ok {
			return false
		}
		asMap[elt] = struct{}{}
	}
	return true
}

// IsSortedAndUnique returns true if the elements in the data are unique and sorted.
func IsSortedAndUnique(data sort.Interface) bool {
	for i := 0; i < data.Len()-1; i++ {
		if !data.Less(i, i+1) {
			return false
		}
	}
	return true
}<|MERGE_RESOLUTION|>--- conflicted
+++ resolved
@@ -7,16 +7,10 @@
 	"bytes"
 	"sort"
 
-<<<<<<< HEAD
-	"github.com/ava-labs/avalanchego/utils/hashing"
-	"golang.org/x/exp/constraints"
-	"golang.org/x/exp/slices"
-=======
 	"golang.org/x/exp/constraints"
 	"golang.org/x/exp/slices"
 
 	"github.com/ava-labs/avalanchego/utils/hashing"
->>>>>>> b958ed70
 )
 
 // TODO can we handle sorting where the Less function relies on a codec?
@@ -26,11 +20,7 @@
 }
 
 // Sorts the elements of [s].
-<<<<<<< HEAD
-func SortSliceSortable[T Sortable[T]](s []T) {
-=======
 func Sort[T Sortable[T]](s []T) {
->>>>>>> b958ed70
 	slices.SortFunc(s, func(i, j T) bool {
 		return i.Less(j)
 	})
@@ -39,23 +29,15 @@
 // Sorts the elements of [s] based on their hashes.
 func SortByHash[T ~[]byte](s []T) {
 	slices.SortFunc(s, func(i, j T) bool {
-<<<<<<< HEAD
-		return bytes.Compare(hashing.ComputeHash256(i), hashing.ComputeHash256(j)) == -1
-=======
 		iHash := hashing.ComputeHash256(i)
 		jHash := hashing.ComputeHash256(i)
 		return bytes.Compare(iHash, jHash) == -1
->>>>>>> b958ed70
 	})
 }
 
 // Sorts a 2D byte slice.
 // Each byte slice is not sorted internally; the byte slices are sorted relative to one another.
-<<<<<<< HEAD
-func Sort2DByteSlice[T ~[]byte](arr []T) {
-=======
 func SortBytes[T ~[]byte](arr []T) {
->>>>>>> b958ed70
 	slices.SortFunc(arr, func(i, j T) bool {
 		return bytes.Compare(i, j) == -1
 	})
@@ -84,10 +66,6 @@
 // Returns true iff the elements in [s] are unique and sorted
 // based by their hashes.
 func IsSortedAndUniqueByHash[T ~[]byte](s []T) bool {
-<<<<<<< HEAD
-	for i := 0; i < len(s)-1; i++ {
-		if bytes.Compare(hashing.ComputeHash256(s[i]), hashing.ComputeHash256(s[i+1])) != -1 {
-=======
 	if len(s) <= 1 {
 		return true
 	}
@@ -96,7 +74,6 @@
 		leftHash := rightHash
 		rightHash = hashing.ComputeHash256(s[i])
 		if bytes.Compare(leftHash, rightHash) != -1 {
->>>>>>> b958ed70
 			return false
 		}
 	}
