// Copyright (C) 2019-2022, Ava Labs, Inc. All rights reserved.
// See the file LICENSE for licensing terms.

package ids

import (
	"bytes"
	"encoding/json"
	"reflect"
	"testing"

<<<<<<< HEAD
	"github.com/ava-labs/avalanchego/utils"
	"github.com/stretchr/testify/require"
=======
	"github.com/stretchr/testify/require"

	"github.com/ava-labs/avalanchego/utils"
>>>>>>> b958ed70
)

func TestID(t *testing.T) {
	id := ID{24}
	idCopy := ID{24}
	prefixed := id.Prefix(0)

	if id != idCopy {
		t.Fatalf("ID.Prefix mutated the ID")
	}
	if nextPrefix := id.Prefix(0); prefixed != nextPrefix {
		t.Fatalf("ID.Prefix not consistent")
	}
}

func TestIDBit(t *testing.T) {
	id0 := ID{1 << 0}
	id1 := ID{1 << 1}
	id2 := ID{1 << 2}
	id3 := ID{1 << 3}
	id4 := ID{1 << 4}
	id5 := ID{1 << 5}
	id6 := ID{1 << 6}
	id7 := ID{1 << 7}
	id8 := ID{0, 1 << 0}

	switch {
	case id0.Bit(0) != 1:
		t.Fatalf("Wrong bit")
	case id1.Bit(1) != 1:
		t.Fatalf("Wrong bit")
	case id2.Bit(2) != 1:
		t.Fatalf("Wrong bit")
	case id3.Bit(3) != 1:
		t.Fatalf("Wrong bit")
	case id4.Bit(4) != 1:
		t.Fatalf("Wrong bit")
	case id5.Bit(5) != 1:
		t.Fatalf("Wrong bit")
	case id6.Bit(6) != 1:
		t.Fatalf("Wrong bit")
	case id7.Bit(7) != 1:
		t.Fatalf("Wrong bit")
	case id8.Bit(8) != 1:
		t.Fatalf("Wrong bit")
	}
}

func TestFromString(t *testing.T) {
	id := ID{'a', 'v', 'a', ' ', 'l', 'a', 'b', 's'}
	idStr := id.String()
	id2, err := FromString(idStr)
	if err != nil {
		t.Fatal(err)
	}
	if id != id2 {
		t.Fatal("Expected FromString to be inverse of String but it wasn't")
	}
}

func TestIDFromStringError(t *testing.T) {
	tests := []struct {
		in string
	}{
		{""},
		{"foo"},
		{"foobar"},
	}
	for _, tt := range tests {
		t.Run(tt.in, func(t *testing.T) {
			_, err := FromString(tt.in)
			if err == nil {
				t.Error("Unexpected success")
			}
		})
	}
}

func TestIDMarshalJSON(t *testing.T) {
	tests := []struct {
		label string
		in    ID
		out   []byte
		err   error
	}{
		{"ID{}", ID{}, []byte("\"11111111111111111111111111111111LpoYY\""), nil},
		{
			"ID(\"ava labs\")",
			ID{'a', 'v', 'a', ' ', 'l', 'a', 'b', 's'},
			[]byte("\"jvYi6Tn9idMi7BaymUVi9zWjg5tpmW7trfKG1AYJLKZJ2fsU7\""),
			nil,
		},
	}
	for _, tt := range tests {
		t.Run(tt.label, func(t *testing.T) {
			out, err := tt.in.MarshalJSON()
			if err != tt.err {
				t.Errorf("Expected err %s, got error %v", tt.err, err)
			} else if !bytes.Equal(out, tt.out) {
				t.Errorf("got %q, expected %q", out, tt.out)
			}
		})
	}
}

func TestIDUnmarshalJSON(t *testing.T) {
	tests := []struct {
		label string
		in    []byte
		out   ID
		err   error
	}{
		{"ID{}", []byte("null"), ID{}, nil},
		{
			"ID(\"ava labs\")",
			[]byte("\"jvYi6Tn9idMi7BaymUVi9zWjg5tpmW7trfKG1AYJLKZJ2fsU7\""),
			ID{'a', 'v', 'a', ' ', 'l', 'a', 'b', 's'},
			nil,
		},
	}
	for _, tt := range tests {
		t.Run(tt.label, func(t *testing.T) {
			foo := ID{}
			err := foo.UnmarshalJSON(tt.in)
			if err != tt.err {
				t.Errorf("Expected err %s, got error %v", tt.err, err)
			} else if foo != tt.out {
				t.Errorf("got %q, expected %q", foo, tt.out)
			}
		})
	}
}

func TestIDHex(t *testing.T) {
	id := ID{'a', 'v', 'a', ' ', 'l', 'a', 'b', 's'}
	expected := "617661206c616273000000000000000000000000000000000000000000000000"
	actual := id.Hex()
	if actual != expected {
		t.Fatalf("got %s, expected %s", actual, expected)
	}
}

func TestIDString(t *testing.T) {
	tests := []struct {
		label    string
		id       ID
		expected string
	}{
		{"ID{}", ID{}, "11111111111111111111111111111111LpoYY"},
		{"ID{24}", ID{24}, "Ba3mm8Ra8JYYebeZ9p7zw1ayorDbeD1euwxhgzSLsncKqGoNt"},
	}
	for _, tt := range tests {
		t.Run(tt.label, func(t *testing.T) {
			result := tt.id.String()
			if result != tt.expected {
				t.Errorf("got %q, expected %q", result, tt.expected)
			}
		})
	}
}

func TestSortIDs(t *testing.T) {
	ids := []ID{
		{'e', 'v', 'a', ' ', 'l', 'a', 'b', 's'},
		{'W', 'a', 'l', 'l', 'e', ' ', 'l', 'a', 'b', 's'},
		{'a', 'v', 'a', ' ', 'l', 'a', 'b', 's'},
	}
<<<<<<< HEAD
	utils.SortSliceSortable(ids)
=======
	utils.Sort(ids)
>>>>>>> b958ed70
	expected := []ID{
		{'W', 'a', 'l', 'l', 'e', ' ', 'l', 'a', 'b', 's'},
		{'a', 'v', 'a', ' ', 'l', 'a', 'b', 's'},
		{'e', 'v', 'a', ' ', 'l', 'a', 'b', 's'},
	}
	if !reflect.DeepEqual(ids, expected) {
		t.Fatal("[]ID was not sorted lexographically")
	}
}

func TestIDMapMarshalling(t *testing.T) {
	originalMap := map[ID]int{
		{'e', 'v', 'a', ' ', 'l', 'a', 'b', 's'}: 1,
		{'a', 'v', 'a', ' ', 'l', 'a', 'b', 's'}: 2,
	}
	mapJSON, err := json.Marshal(originalMap)
	if err != nil {
		t.Fatal(err)
	}

	var unmarshalledMap map[ID]int
	err = json.Unmarshal(mapJSON, &unmarshalledMap)
	if err != nil {
		t.Fatal(err)
	}

	if len(originalMap) != len(unmarshalledMap) {
		t.Fatalf("wrong map lengths")
	}
	for originalID, num := range originalMap {
		if unmarshalledMap[originalID] != num {
			t.Fatalf("map was incorrectly Unmarshalled")
		}
	}
}

func TestIDLess(t *testing.T) {
	require := require.New(t)

	id1 := ID{}
	id2 := ID{}
	require.False(id1.Less(id2))
	require.False(id2.Less(id1))

	id1 = ID{1}
<<<<<<< HEAD
	id2 = ID{}
=======
	id2 = ID{0}
>>>>>>> b958ed70
	require.False(id1.Less(id2))
	require.True(id2.Less(id1))

	id1 = ID{1}
	id2 = ID{1}
	require.False(id1.Less(id2))
	require.False(id2.Less(id1))

<<<<<<< HEAD
	id1 = ID{1}
=======
	id1 = ID{1, 0}
>>>>>>> b958ed70
	id2 = ID{1, 2}
	require.True(id1.Less(id2))
	require.False(id2.Less(id1))
}<|MERGE_RESOLUTION|>--- conflicted
+++ resolved
@@ -9,14 +9,9 @@
 	"reflect"
 	"testing"
 
-<<<<<<< HEAD
+	"github.com/stretchr/testify/require"
+
 	"github.com/ava-labs/avalanchego/utils"
-	"github.com/stretchr/testify/require"
-=======
-	"github.com/stretchr/testify/require"
-
-	"github.com/ava-labs/avalanchego/utils"
->>>>>>> b958ed70
 )
 
 func TestID(t *testing.T) {
@@ -184,11 +179,7 @@
 		{'W', 'a', 'l', 'l', 'e', ' ', 'l', 'a', 'b', 's'},
 		{'a', 'v', 'a', ' ', 'l', 'a', 'b', 's'},
 	}
-<<<<<<< HEAD
-	utils.SortSliceSortable(ids)
-=======
 	utils.Sort(ids)
->>>>>>> b958ed70
 	expected := []ID{
 		{'W', 'a', 'l', 'l', 'e', ' ', 'l', 'a', 'b', 's'},
 		{'a', 'v', 'a', ' ', 'l', 'a', 'b', 's'},
@@ -234,11 +225,7 @@
 	require.False(id2.Less(id1))
 
 	id1 = ID{1}
-<<<<<<< HEAD
-	id2 = ID{}
-=======
 	id2 = ID{0}
->>>>>>> b958ed70
 	require.False(id1.Less(id2))
 	require.True(id2.Less(id1))
 
@@ -247,11 +234,7 @@
 	require.False(id1.Less(id2))
 	require.False(id2.Less(id1))
 
-<<<<<<< HEAD
-	id1 = ID{1}
-=======
 	id1 = ID{1, 0}
->>>>>>> b958ed70
 	id2 = ID{1, 2}
 	require.True(id1.Less(id2))
 	require.False(id2.Less(id1))
