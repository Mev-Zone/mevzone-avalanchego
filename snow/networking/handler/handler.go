--- conflicted
+++ resolved
@@ -369,12 +369,8 @@
 	}
 }
 
-<<<<<<< HEAD
+// Any returned error is treated as fatal
 func (h *handler) handleSyncMsg(ctx context.Context, msg message.InboundMessage) error {
-=======
-// Any returned error is treated as fatal
-func (h *handler) handleSyncMsg(msg message.InboundMessage) error {
->>>>>>> 75ca54f9
 	h.ctx.Log.Debug("forwarding sync message to consensus",
 		zap.Stringer("messageString", msg),
 	)
@@ -414,281 +410,185 @@
 	//            response fails.
 	switch op {
 	case message.GetStateSummaryFrontier:
-<<<<<<< HEAD
-		reqID := msg.Get(message.RequestID).(uint32)
-		return engine.GetStateSummaryFrontier(ctx, nodeID, reqID)
+		requestIDIntf, err := msg.Get(message.RequestID)
+		if err != nil {
+			return err
+		}
+		requestID := requestIDIntf.(uint32)
+
+		return engine.GetStateSummaryFrontier(ctx, nodeID, requestID)
 
 	case message.StateSummaryFrontier:
-		reqID := msg.Get(message.RequestID).(uint32)
-		summary := msg.Get(message.SummaryBytes).([]byte)
-		return engine.StateSummaryFrontier(ctx, nodeID, reqID, summary)
+		requestIDIntf, err := msg.Get(message.RequestID)
+		if err != nil {
+			return err
+		}
+		requestID := requestIDIntf.(uint32)
+
+		summaryIntf, err := msg.Get(message.SummaryBytes)
+		if err != nil {
+			h.ctx.Log.Debug("message with invalid field",
+				zap.Stringer("nodeID", nodeID),
+				zap.Stringer("messageOp", op),
+				zap.Uint32("requestID", requestID),
+				zap.Stringer("field", message.SummaryBytes),
+				zap.Error(err),
+			)
+			return engine.GetStateSummaryFrontierFailed(ctx, nodeID, requestID)
+		}
+		summary := summaryIntf.([]byte)
+
+		return engine.StateSummaryFrontier(ctx, nodeID, requestID, summary)
 
 	case message.GetStateSummaryFrontierFailed:
-		reqID := msg.Get(message.RequestID).(uint32)
-		return engine.GetStateSummaryFrontierFailed(ctx, nodeID, reqID)
-=======
-		requestIDIntf, err := msg.Get(message.RequestID)
-		if err != nil {
-			return err
-		}
-		requestID := requestIDIntf.(uint32)
-
-		return engine.GetStateSummaryFrontier(nodeID, requestID)
-
-	case message.StateSummaryFrontier:
-		requestIDIntf, err := msg.Get(message.RequestID)
-		if err != nil {
-			return err
-		}
-		requestID := requestIDIntf.(uint32)
-
-		summaryIntf, err := msg.Get(message.SummaryBytes)
+		requestIDIntf, err := msg.Get(message.RequestID)
+		if err != nil {
+			return err
+		}
+		requestID := requestIDIntf.(uint32)
+
+		return engine.GetStateSummaryFrontierFailed(ctx, nodeID, requestID)
+
+	case message.GetAcceptedStateSummary:
+		requestIDIntf, err := msg.Get(message.RequestID)
+		if err != nil {
+			return err
+		}
+		requestID := requestIDIntf.(uint32)
+
+		summaryHeights, err := getSummaryHeights(msg)
+		if err != nil {
+			h.ctx.Log.Debug("dropping message with invalid field",
+				zap.Stringer("nodeID", nodeID),
+				zap.Stringer("messageOp", op),
+				zap.Uint32("requestID", requestID),
+				zap.Stringer("field", message.SummaryHeights),
+				zap.Error(err),
+			)
+			return nil
+		}
+
+		return engine.GetAcceptedStateSummary(ctx, nodeID, requestID, summaryHeights)
+
+	case message.AcceptedStateSummary:
+		requestIDIntf, err := msg.Get(message.RequestID)
+		if err != nil {
+			return err
+		}
+		requestID := requestIDIntf.(uint32)
+
+		summaryIDs, err := getIDs(message.SummaryIDs, msg)
 		if err != nil {
 			h.ctx.Log.Debug("message with invalid field",
 				zap.Stringer("nodeID", nodeID),
 				zap.Stringer("messageOp", op),
 				zap.Uint32("requestID", requestID),
-				zap.Stringer("field", message.SummaryBytes),
-				zap.Error(err),
-			)
-			return engine.GetStateSummaryFrontierFailed(nodeID, requestID)
-		}
-		summary := summaryIntf.([]byte)
-
-		return engine.StateSummaryFrontier(nodeID, requestID, summary)
-
-	case message.GetStateSummaryFrontierFailed:
-		requestIDIntf, err := msg.Get(message.RequestID)
-		if err != nil {
-			return err
-		}
-		requestID := requestIDIntf.(uint32)
-
-		return engine.GetStateSummaryFrontierFailed(nodeID, requestID)
->>>>>>> 75ca54f9
-
-	case message.GetAcceptedStateSummary:
-		requestIDIntf, err := msg.Get(message.RequestID)
-		if err != nil {
-			return err
-		}
-		requestID := requestIDIntf.(uint32)
-
-		summaryHeights, err := getSummaryHeights(msg)
+				zap.Stringer("field", message.SummaryIDs),
+				zap.Error(err),
+			)
+			return engine.GetAcceptedStateSummaryFailed(ctx, nodeID, requestID)
+		}
+
+		return engine.AcceptedStateSummary(ctx, nodeID, requestID, summaryIDs)
+
+	case message.GetAcceptedStateSummaryFailed:
+		requestIDIntf, err := msg.Get(message.RequestID)
+		if err != nil {
+			return err
+		}
+		requestID := requestIDIntf.(uint32)
+
+		return engine.GetAcceptedStateSummaryFailed(ctx, nodeID, requestID)
+
+	case message.GetAcceptedFrontier:
+		requestIDIntf, err := msg.Get(message.RequestID)
+		if err != nil {
+			return err
+		}
+		requestID := requestIDIntf.(uint32)
+
+		return engine.GetAcceptedFrontier(ctx, nodeID, requestID)
+
+	case message.AcceptedFrontier:
+		requestIDIntf, err := msg.Get(message.RequestID)
+		if err != nil {
+			return err
+		}
+		requestID := requestIDIntf.(uint32)
+
+		containerIDs, err := getIDs(message.ContainerIDs, msg)
+		if err != nil {
+			h.ctx.Log.Debug("message with invalid field",
+				zap.Stringer("nodeID", nodeID),
+				zap.Stringer("messageOp", op),
+				zap.Uint32("requestID", requestID),
+				zap.Stringer("field", message.ContainerIDs),
+				zap.Error(err),
+			)
+			return engine.GetAcceptedFrontierFailed(ctx, nodeID, requestID)
+		}
+
+		return engine.AcceptedFrontier(ctx, nodeID, requestID, containerIDs)
+
+	case message.GetAcceptedFrontierFailed:
+		requestIDIntf, err := msg.Get(message.RequestID)
+		if err != nil {
+			return err
+		}
+		requestID := requestIDIntf.(uint32)
+
+		return engine.GetAcceptedFrontierFailed(ctx, nodeID, requestID)
+
+	case message.GetAccepted:
+		requestIDIntf, err := msg.Get(message.RequestID)
+		if err != nil {
+			return err
+		}
+		requestID := requestIDIntf.(uint32)
+
+		containerIDs, err := getIDs(message.ContainerIDs, msg)
 		if err != nil {
 			h.ctx.Log.Debug("dropping message with invalid field",
 				zap.Stringer("nodeID", nodeID),
 				zap.Stringer("messageOp", op),
 				zap.Uint32("requestID", requestID),
-				zap.Stringer("field", message.SummaryHeights),
+				zap.Stringer("field", message.ContainerIDs),
 				zap.Error(err),
 			)
 			return nil
 		}
-<<<<<<< HEAD
-		return engine.GetAcceptedStateSummary(ctx, nodeID, reqID, summaryHeights)
-=======
-
-		return engine.GetAcceptedStateSummary(nodeID, requestID, summaryHeights)
->>>>>>> 75ca54f9
-
-	case message.AcceptedStateSummary:
-		requestIDIntf, err := msg.Get(message.RequestID)
-		if err != nil {
-			return err
-		}
-		requestID := requestIDIntf.(uint32)
-
-		summaryIDs, err := getIDs(message.SummaryIDs, msg)
+
+		return engine.GetAccepted(ctx, nodeID, requestID, containerIDs)
+
+	case message.Accepted:
+		requestIDIntf, err := msg.Get(message.RequestID)
+		if err != nil {
+			return err
+		}
+		requestID := requestIDIntf.(uint32)
+
+		containerIDs, err := getIDs(message.ContainerIDs, msg)
 		if err != nil {
 			h.ctx.Log.Debug("message with invalid field",
 				zap.Stringer("nodeID", nodeID),
 				zap.Stringer("messageOp", op),
 				zap.Uint32("requestID", requestID),
-				zap.Stringer("field", message.SummaryIDs),
-				zap.Error(err),
-			)
-<<<<<<< HEAD
-			return engine.GetAcceptedStateSummaryFailed(ctx, nodeID, reqID)
-		}
-		return engine.AcceptedStateSummary(ctx, nodeID, reqID, summaryIDs)
-
-	case message.GetAcceptedStateSummaryFailed:
-		reqID := msg.Get(message.RequestID).(uint32)
-		return engine.GetAcceptedStateSummaryFailed(ctx, nodeID, reqID)
-
-	case message.GetAcceptedFrontier:
-		reqID := msg.Get(message.RequestID).(uint32)
-		return engine.GetAcceptedFrontier(ctx, nodeID, reqID)
-=======
-			return engine.GetAcceptedStateSummaryFailed(nodeID, requestID)
-		}
-
-		return engine.AcceptedStateSummary(nodeID, requestID, summaryIDs)
-
-	case message.GetAcceptedStateSummaryFailed:
-		requestIDIntf, err := msg.Get(message.RequestID)
-		if err != nil {
-			return err
-		}
-		requestID := requestIDIntf.(uint32)
-
-		return engine.GetAcceptedStateSummaryFailed(nodeID, requestID)
-
-	case message.GetAcceptedFrontier:
-		requestIDIntf, err := msg.Get(message.RequestID)
-		if err != nil {
-			return err
-		}
-		requestID := requestIDIntf.(uint32)
-
-		return engine.GetAcceptedFrontier(nodeID, requestID)
->>>>>>> 75ca54f9
-
-	case message.AcceptedFrontier:
-		requestIDIntf, err := msg.Get(message.RequestID)
-		if err != nil {
-			return err
-		}
-		requestID := requestIDIntf.(uint32)
-
-		containerIDs, err := getIDs(message.ContainerIDs, msg)
-		if err != nil {
-			h.ctx.Log.Debug("message with invalid field",
-				zap.Stringer("nodeID", nodeID),
-				zap.Stringer("messageOp", op),
-				zap.Uint32("requestID", requestID),
 				zap.Stringer("field", message.ContainerIDs),
 				zap.Error(err),
 			)
-<<<<<<< HEAD
-			return engine.GetAcceptedFrontierFailed(ctx, nodeID, reqID)
-		}
-		return engine.AcceptedFrontier(ctx, nodeID, reqID, containerIDs)
-
-	case message.GetAcceptedFrontierFailed:
-		reqID := msg.Get(message.RequestID).(uint32)
-		return engine.GetAcceptedFrontierFailed(ctx, nodeID, reqID)
-=======
-			return engine.GetAcceptedFrontierFailed(nodeID, requestID)
-		}
-
-		return engine.AcceptedFrontier(nodeID, requestID, containerIDs)
-
-	case message.GetAcceptedFrontierFailed:
-		requestIDIntf, err := msg.Get(message.RequestID)
-		if err != nil {
-			return err
-		}
-		requestID := requestIDIntf.(uint32)
-
-		return engine.GetAcceptedFrontierFailed(nodeID, requestID)
->>>>>>> 75ca54f9
-
-	case message.GetAccepted:
-		requestIDIntf, err := msg.Get(message.RequestID)
-		if err != nil {
-			return err
-		}
-		requestID := requestIDIntf.(uint32)
-
-		containerIDs, err := getIDs(message.ContainerIDs, msg)
-		if err != nil {
-			h.ctx.Log.Debug("dropping message with invalid field",
-				zap.Stringer("nodeID", nodeID),
-				zap.Stringer("messageOp", op),
-				zap.Uint32("requestID", requestID),
-				zap.Stringer("field", message.ContainerIDs),
-				zap.Error(err),
-			)
-			return nil
-		}
-<<<<<<< HEAD
-		return engine.GetAccepted(ctx, nodeID, reqID, containerIDs)
-=======
-
-		return engine.GetAccepted(nodeID, requestID, containerIDs)
->>>>>>> 75ca54f9
-
-	case message.Accepted:
-		requestIDIntf, err := msg.Get(message.RequestID)
-		if err != nil {
-			return err
-		}
-		requestID := requestIDIntf.(uint32)
-
-		containerIDs, err := getIDs(message.ContainerIDs, msg)
-		if err != nil {
-			h.ctx.Log.Debug("message with invalid field",
-				zap.Stringer("nodeID", nodeID),
-				zap.Stringer("messageOp", op),
-				zap.Uint32("requestID", requestID),
-				zap.Stringer("field", message.ContainerIDs),
-				zap.Error(err),
-			)
-<<<<<<< HEAD
-			return engine.GetAcceptedFailed(ctx, nodeID, reqID)
-		}
-		return engine.Accepted(ctx, nodeID, reqID, containerIDs)
+			return engine.GetAcceptedFailed(ctx, nodeID, requestID)
+		}
+
+		return engine.Accepted(ctx, nodeID, requestID, containerIDs)
 
 	case message.GetAcceptedFailed:
-		reqID := msg.Get(message.RequestID).(uint32)
-		return engine.GetAcceptedFailed(ctx, nodeID, reqID)
-
-	case message.GetAncestors:
-		reqID := msg.Get(message.RequestID).(uint32)
-		containerID, err := ids.ToID(msg.Get(message.ContainerID).([]byte))
-		h.ctx.Log.AssertNoError(err)
-		return engine.GetAncestors(ctx, nodeID, reqID, containerID)
-
-	case message.GetAncestorsFailed:
-		reqID := msg.Get(message.RequestID).(uint32)
-		return engine.GetAncestorsFailed(ctx, nodeID, reqID)
-
-	case message.Ancestors:
-		reqID := msg.Get(message.RequestID).(uint32)
-		containers := msg.Get(message.MultiContainerBytes).([][]byte)
-		return engine.Ancestors(ctx, nodeID, reqID, containers)
-
-	case message.Get:
-		reqID := msg.Get(message.RequestID).(uint32)
-		containerID, err := ids.ToID(msg.Get(message.ContainerID).([]byte))
-		h.ctx.Log.AssertNoError(err)
-		return engine.Get(ctx, nodeID, reqID, containerID)
-
-	case message.GetFailed:
-		reqID := msg.Get(message.RequestID).(uint32)
-		return engine.GetFailed(ctx, nodeID, reqID)
-
-	case message.Put:
-		reqID := msg.Get(message.RequestID).(uint32)
-		container := msg.Get(message.ContainerBytes).([]byte)
-		return engine.Put(ctx, nodeID, reqID, container)
-
-	case message.PushQuery:
-		reqID := msg.Get(message.RequestID).(uint32)
-		container := msg.Get(message.ContainerBytes).([]byte)
-		return engine.PushQuery(ctx, nodeID, reqID, container)
-
-	case message.PullQuery:
-		reqID := msg.Get(message.RequestID).(uint32)
-		containerID, err := ids.ToID(msg.Get(message.ContainerID).([]byte))
-		h.ctx.Log.AssertNoError(err)
-		return engine.PullQuery(ctx, nodeID, reqID, containerID)
-=======
-			return engine.GetAcceptedFailed(nodeID, requestID)
-		}
-
-		return engine.Accepted(nodeID, requestID, containerIDs)
-
-	case message.GetAcceptedFailed:
-		requestIDIntf, err := msg.Get(message.RequestID)
-		if err != nil {
-			return err
-		}
-		requestID := requestIDIntf.(uint32)
-
-		return engine.GetAcceptedFailed(nodeID, requestID)
+		requestIDIntf, err := msg.Get(message.RequestID)
+		if err != nil {
+			return err
+		}
+		requestID := requestIDIntf.(uint32)
+
+		return engine.GetAcceptedFailed(ctx, nodeID, requestID)
 
 	case message.GetAncestors:
 		requestIDIntf, err := msg.Get(message.RequestID)
@@ -721,7 +621,7 @@
 			return nil
 		}
 
-		return engine.GetAncestors(nodeID, requestID, containerID)
+		return engine.GetAncestors(ctx, nodeID, requestID, containerID)
 
 	case message.GetAncestorsFailed:
 		requestIDIntf, err := msg.Get(message.RequestID)
@@ -730,7 +630,7 @@
 		}
 		requestID := requestIDIntf.(uint32)
 
-		return engine.GetAncestorsFailed(nodeID, requestID)
+		return engine.GetAncestorsFailed(ctx, nodeID, requestID)
 
 	case message.Ancestors:
 		requestIDIntf, err := msg.Get(message.RequestID)
@@ -748,11 +648,11 @@
 				zap.Stringer("field", message.MultiContainerBytes),
 				zap.Error(err),
 			)
-			return engine.GetAncestorsFailed(nodeID, requestID)
+			return engine.GetAncestorsFailed(ctx, nodeID, requestID)
 		}
 		containers := containersIntf.([][]byte)
 
-		return engine.Ancestors(nodeID, requestID, containers)
+		return engine.Ancestors(ctx, nodeID, requestID, containers)
 
 	case message.Get:
 		requestIDIntf, err := msg.Get(message.RequestID)
@@ -785,7 +685,7 @@
 			return nil
 		}
 
-		return engine.Get(nodeID, requestID, containerID)
+		return engine.Get(ctx, nodeID, requestID, containerID)
 
 	case message.GetFailed:
 		requestIDIntf, err := msg.Get(message.RequestID)
@@ -794,7 +694,7 @@
 		}
 		requestID := requestIDIntf.(uint32)
 
-		return engine.GetFailed(nodeID, requestID)
+		return engine.GetFailed(ctx, nodeID, requestID)
 
 	case message.Put:
 		requestIDIntf, err := msg.Get(message.RequestID)
@@ -825,11 +725,11 @@
 				zap.Stringer("field", message.ContainerBytes),
 				zap.Error(err),
 			)
-			return engine.GetFailed(nodeID, requestID)
+			return engine.GetFailed(ctx, nodeID, requestID)
 		}
 		container := containerIntf.([]byte)
 
-		return engine.Put(nodeID, requestID, container)
+		return engine.Put(ctx, nodeID, requestID, container)
 
 	case message.PushQuery:
 		requestIDIntf, err := msg.Get(message.RequestID)
@@ -851,7 +751,7 @@
 		}
 		container := containerIntf.([]byte)
 
-		return engine.PushQuery(nodeID, requestID, container)
+		return engine.PushQuery(ctx, nodeID, requestID, container)
 
 	case message.PullQuery:
 		requestIDIntf, err := msg.Get(message.RequestID)
@@ -859,7 +759,6 @@
 			return err
 		}
 		requestID := requestIDIntf.(uint32)
->>>>>>> 75ca54f9
 
 		containerIDIntf, err := msg.Get(message.ContainerID)
 		if err != nil {
@@ -882,15 +781,10 @@
 				zap.Stringer("field", message.ContainerID),
 				zap.Error(err),
 			)
-<<<<<<< HEAD
-			return engine.QueryFailed(ctx, nodeID, reqID)
-		}
-		return engine.Chits(ctx, nodeID, reqID, votes)
-=======
 			return nil
 		}
 
-		return engine.PullQuery(nodeID, requestID, containerID)
+		return engine.PullQuery(ctx, nodeID, requestID, containerID)
 
 	case message.Chits:
 		requestIDIntf, err := msg.Get(message.RequestID)
@@ -898,7 +792,6 @@
 			return err
 		}
 		requestID := requestIDIntf.(uint32)
->>>>>>> 75ca54f9
 
 		votes, err := getIDs(message.ContainerIDs, msg)
 		if err != nil {
@@ -909,31 +802,19 @@
 				zap.Stringer("field", message.ContainerIDs),
 				zap.Error(err),
 			)
-<<<<<<< HEAD
-			return engine.QueryFailed(ctx, nodeID, reqID)
-		}
-		vote, err := ids.ToID(msg.Get(message.ContainerID).([]byte))
-		h.ctx.Log.AssertNoError(err)
-		return engine.ChitsV2(ctx, nodeID, reqID, votes, vote)
+			return engine.QueryFailed(ctx, nodeID, requestID)
+		}
+
+		return engine.Chits(ctx, nodeID, requestID, votes)
 
 	case message.QueryFailed:
-		reqID := msg.Get(message.RequestID).(uint32)
-		return engine.QueryFailed(ctx, nodeID, reqID)
-=======
-			return engine.QueryFailed(nodeID, requestID)
-		}
-
-		return engine.Chits(nodeID, requestID, votes)
-
-	case message.QueryFailed:
-		requestIDIntf, err := msg.Get(message.RequestID)
-		if err != nil {
-			return err
-		}
-		requestID := requestIDIntf.(uint32)
-
-		return engine.QueryFailed(nodeID, requestID)
->>>>>>> 75ca54f9
+		requestIDIntf, err := msg.Get(message.RequestID)
+		if err != nil {
+			return err
+		}
+		requestID := requestIDIntf.(uint32)
+
+		return engine.QueryFailed(ctx, nodeID, requestID)
 
 	case message.Connected:
 		peerVersionIntf, err := msg.Get(message.VersionStruct)
@@ -967,12 +848,8 @@
 	})
 }
 
-<<<<<<< HEAD
+// Any returned error is treated as fatal
 func (h *handler) executeAsyncMsg(ctx context.Context, msg message.InboundMessage) error {
-=======
-// Any returned error is treated as fatal
-func (h *handler) executeAsyncMsg(msg message.InboundMessage) error {
->>>>>>> 75ca54f9
 	h.ctx.Log.Debug("forwarding async message to consensus",
 		zap.Stringer("messageString", msg),
 	)
@@ -1003,75 +880,57 @@
 
 	switch op {
 	case message.AppRequest:
-<<<<<<< HEAD
-		reqID := msg.Get(message.RequestID).(uint32)
-		appBytes := msg.Get(message.AppBytes).([]byte)
-		return engine.AppRequest(ctx, nodeID, reqID, msg.ExpirationTime(), appBytes)
+		requestIDIntf, err := msg.Get(message.RequestID)
+		if err != nil {
+			return err
+		}
+		requestID := requestIDIntf.(uint32)
+
+		appBytesIntf, err := msg.Get(message.AppBytes)
+		if err != nil {
+			h.ctx.Log.Debug("dropping message with invalid field",
+				zap.Stringer("nodeID", nodeID),
+				zap.Stringer("messageOp", op),
+				zap.Uint32("requestID", requestID),
+				zap.Stringer("field", message.AppBytes),
+				zap.Error(err),
+			)
+			return nil
+		}
+		appBytes := appBytesIntf.([]byte)
+
+		return engine.AppRequest(ctx, nodeID, requestID, msg.ExpirationTime(), appBytes)
 
 	case message.AppResponse:
-		reqID := msg.Get(message.RequestID).(uint32)
-		appBytes := msg.Get(message.AppBytes).([]byte)
-		return engine.AppResponse(ctx, nodeID, reqID, appBytes)
+		requestIDIntf, err := msg.Get(message.RequestID)
+		if err != nil {
+			return err
+		}
+		requestID := requestIDIntf.(uint32)
+
+		appBytesIntf, err := msg.Get(message.AppBytes)
+		if err != nil {
+			h.ctx.Log.Debug("message with invalid field",
+				zap.Stringer("nodeID", nodeID),
+				zap.Stringer("messageOp", op),
+				zap.Uint32("requestID", requestID),
+				zap.Stringer("field", message.AppBytes),
+				zap.Error(err),
+			)
+			return engine.AppRequestFailed(ctx, nodeID, requestID)
+		}
+		appBytes := appBytesIntf.([]byte)
+
+		return engine.AppResponse(ctx, nodeID, requestID, appBytes)
 
 	case message.AppRequestFailed:
-		reqID := msg.Get(message.RequestID).(uint32)
-		return engine.AppRequestFailed(ctx, nodeID, reqID)
-
-	case message.AppGossip:
-		appBytes := msg.Get(message.AppBytes).([]byte)
-		return engine.AppGossip(ctx, nodeID, appBytes)
-=======
-		requestIDIntf, err := msg.Get(message.RequestID)
-		if err != nil {
-			return err
-		}
-		requestID := requestIDIntf.(uint32)
-
-		appBytesIntf, err := msg.Get(message.AppBytes)
-		if err != nil {
-			h.ctx.Log.Debug("dropping message with invalid field",
-				zap.Stringer("nodeID", nodeID),
-				zap.Stringer("messageOp", op),
-				zap.Uint32("requestID", requestID),
-				zap.Stringer("field", message.AppBytes),
-				zap.Error(err),
-			)
-			return nil
-		}
-		appBytes := appBytesIntf.([]byte)
-
-		return engine.AppRequest(nodeID, requestID, msg.ExpirationTime(), appBytes)
-
-	case message.AppResponse:
-		requestIDIntf, err := msg.Get(message.RequestID)
-		if err != nil {
-			return err
-		}
-		requestID := requestIDIntf.(uint32)
-
-		appBytesIntf, err := msg.Get(message.AppBytes)
-		if err != nil {
-			h.ctx.Log.Debug("message with invalid field",
-				zap.Stringer("nodeID", nodeID),
-				zap.Stringer("messageOp", op),
-				zap.Uint32("requestID", requestID),
-				zap.Stringer("field", message.AppBytes),
-				zap.Error(err),
-			)
-			return engine.AppRequestFailed(nodeID, requestID)
-		}
-		appBytes := appBytesIntf.([]byte)
-
-		return engine.AppResponse(nodeID, requestID, appBytes)
-
-	case message.AppRequestFailed:
-		requestIDIntf, err := msg.Get(message.RequestID)
-		if err != nil {
-			return err
-		}
-		requestID := requestIDIntf.(uint32)
-
-		return engine.AppRequestFailed(nodeID, requestID)
+		requestIDIntf, err := msg.Get(message.RequestID)
+		if err != nil {
+			return err
+		}
+		requestID := requestIDIntf.(uint32)
+
+		return engine.AppRequestFailed(ctx, nodeID, requestID)
 
 	case message.AppGossip:
 		appBytesIntf, err := msg.Get(message.AppBytes)
@@ -1086,8 +945,7 @@
 		}
 		appBytes := appBytesIntf.([]byte)
 
-		return engine.AppGossip(nodeID, appBytes)
->>>>>>> 75ca54f9
+		return engine.AppGossip(ctx, nodeID, appBytes)
 
 	default:
 		return fmt.Errorf(
