// (c) 2019-2020, Ava Labs, Inc. All rights reserved.
// See the file LICENSE for licensing terms.

package sender

import (
	"math/rand"
	"reflect"
	"sync"
	"testing"
	"time"

	"github.com/prometheus/client_golang/prometheus"

	"github.com/stretchr/testify/assert"

	"github.com/ava-labs/avalanchego/ids"
	"github.com/ava-labs/avalanchego/message"
	"github.com/ava-labs/avalanchego/snow"
	"github.com/ava-labs/avalanchego/snow/engine/common"
	"github.com/ava-labs/avalanchego/snow/networking/benchlist"
	"github.com/ava-labs/avalanchego/snow/networking/router"
	"github.com/ava-labs/avalanchego/snow/networking/timeout"
	"github.com/ava-labs/avalanchego/snow/validators"
	"github.com/ava-labs/avalanchego/utils/logging"
	"github.com/ava-labs/avalanchego/utils/timer"
)

func TestSenderContext(t *testing.T) {
	context := snow.DefaultContextTest()
	metrics := prometheus.NewRegistry()
	msgCreator, err := message.NewCreator(metrics, true /*compressionEnabled*/, "dummyNamespace" /*parentNamespace*/)
	assert.NoError(t, err)
	externalSender := &ExternalSenderTest{TB: t}
	externalSender.Default(true)
	sender := Sender{}
	err = sender.Initialize(
		context,
		msgCreator,
		externalSender,
		&router.ChainRouter{},
		&timeout.Manager{},
		"",
		metrics,
		2,
		2,
		2,
	)
	assert.NoError(t, err)
	if res := sender.Context(); !reflect.DeepEqual(res, context) {
		t.Fatalf("Got %#v, expected %#v", res, context)
	}
}

func TestTimeout(t *testing.T) {
	vdrs := validators.NewSet()
	err := vdrs.AddWeight(ids.GenerateTestShortID(), 1)
	assert.NoError(t, err)
	benchlist := benchlist.NewNoBenchlist()
	tm := timeout.Manager{}
	err = tm.Initialize(
		&timer.AdaptiveTimeoutConfig{
			InitialTimeout:     time.Millisecond,
			MinimumTimeout:     time.Millisecond,
			MaximumTimeout:     10 * time.Second,
			TimeoutHalflife:    5 * time.Minute,
			TimeoutCoefficient: 1.25,
		},
		benchlist,
		"",
		prometheus.NewRegistry(),
	)
	if err != nil {
		t.Fatal(err)
	}
	go tm.Dispatch()

	chainRouter := router.ChainRouter{}
	metrics := prometheus.NewRegistry()
	mc, err := message.NewCreator(metrics, true /*compressionEnabled*/, "dummyNamespace" /*parentNamespace*/)
	assert.NoError(t, err)
	err = chainRouter.Initialize(ids.ShortEmpty, logging.NoLog{}, mc, &tm, time.Hour, time.Second, ids.Set{}, nil, router.HealthConfig{}, "", prometheus.NewRegistry())
	assert.NoError(t, err)

	context := snow.DefaultContextTest()
	externalSender := &ExternalSenderTest{TB: t}
	externalSender.Default(false)
	sender := Sender{}
	err = sender.Initialize(context, mc, externalSender, &chainRouter, &tm, "", metrics, 2, 2, 2)
	assert.NoError(t, err)

	wg := sync.WaitGroup{}
	wg.Add(2)
	failedVDRs := ids.ShortSet{}
	ctx := snow.DefaultContextTest()
	handler, err := router.NewHandler(
		mc,
		ctx,
		vdrs,
		nil,
		"",
		prometheus.NewRegistry(),
	)
	assert.NoError(t, err)

	bootstrapper := &common.EngineTest{T: t}
	bootstrapper.Default(true)
	bootstrapper.ContextF = func() *snow.Context { return ctx }
	bootstrapper.ConnectedF = func(nodeID ids.ShortID) error { return nil }
	bootstrapper.QueryFailedF = func(nodeID ids.ShortID, _ uint32) error {
		failedVDRs.Add(nodeID)
		wg.Done()
		return nil
	}
	handler.RegisterBootstrap(bootstrapper)

	engine := &common.EngineTest{T: t}
	engine.Default(true)
	engine.CantConnected = false
<<<<<<< HEAD
	engine.ContextF = snow.DefaultContextTest

	handler := router.Handler{}
	err = handler.Initialize(
		mc,
		nil, // no fast sync for this test
		bootstrapper,
		engine,
		vdrs,
		nil,
		"",
		prometheus.NewRegistry(),
	)
	assert.NoError(t, err)
=======
	engine.ContextF = func() *snow.Context { return ctx }
	handler.RegisterEngine(engine)
>>>>>>> 01c21658

	go handler.Dispatch()

	chainRouter.AddChain(handler)

	vdrIDs := ids.ShortSet{}
	vdrIDs.Add(ids.ShortID{255})
	vdrIDs.Add(ids.ShortID{254})

	sender.SendPullQuery(vdrIDs, 0, ids.Empty)

	wg.Wait()

	if !failedVDRs.Equals(vdrIDs) {
		t.Fatalf("Timeouts should have fired")
	}
}

func TestReliableMessages(t *testing.T) {
	vdrs := validators.NewSet()
	err := vdrs.AddWeight(ids.ShortID{1}, 1)
	assert.NoError(t, err)
	benchlist := benchlist.NewNoBenchlist()
	tm := timeout.Manager{}
	err = tm.Initialize(
		&timer.AdaptiveTimeoutConfig{
			InitialTimeout:     time.Millisecond,
			MinimumTimeout:     time.Millisecond,
			MaximumTimeout:     time.Millisecond,
			TimeoutHalflife:    5 * time.Minute,
			TimeoutCoefficient: 1.25,
		},
		benchlist,
		"",
		prometheus.NewRegistry(),
	)
	if err != nil {
		t.Fatal(err)
	}
	go tm.Dispatch()

	chainRouter := router.ChainRouter{}
	metrics := prometheus.NewRegistry()
	mc, err := message.NewCreator(metrics, true /*compressionEnabled*/, "dummyNamespace" /*parentNamespace*/)
	assert.NoError(t, err)
	err = chainRouter.Initialize(ids.ShortEmpty, logging.NoLog{}, mc, &tm, time.Hour, time.Second,
		ids.Set{}, nil, router.HealthConfig{}, "", prometheus.NewRegistry())
	assert.NoError(t, err)

	context := snow.DefaultContextTest()

	externalSender := &ExternalSenderTest{TB: t}
	externalSender.Default(false)
	sender := Sender{}
	err = sender.Initialize(context, mc, externalSender, &chainRouter, &tm, "", metrics, 2, 2, 2)
	assert.NoError(t, err)

	ctx := snow.DefaultContextTest()

	handler, err := router.NewHandler(
		mc,
		ctx,
		vdrs,
		nil,
		"",
		prometheus.NewRegistry(),
	)
	assert.NoError(t, err)

	bootstrapper := &common.EngineTest{T: t}
	bootstrapper.Default(true)
	bootstrapper.ContextF = func() *snow.Context { return ctx }
	bootstrapper.ConnectedF = func(nodeID ids.ShortID) error { return nil }
	queriesToSend := 1000
	awaiting := make([]chan struct{}, queriesToSend)
	for i := 0; i < queriesToSend; i++ {
		awaiting[i] = make(chan struct{}, 1)
	}
	bootstrapper.QueryFailedF = func(nodeID ids.ShortID, reqID uint32) error {
		close(awaiting[int(reqID)])
		return nil
	}
	handler.RegisterBootstrap(bootstrapper)

	engine := &common.EngineTest{T: t}
	engine.Default(true)
	engine.CantConnected = false
	engine.ContextF = func() *snow.Context { return ctx }
	engine.GossipF = func() error { return nil }
<<<<<<< HEAD

	handler := router.Handler{}
	err = handler.Initialize(
		mc,
		nil, // no fast sync for this test
		bootstrapper,
		engine,
		vdrs,
		nil,
		"",
		prometheus.NewRegistry(),
	)
	assert.NoError(t, err)
=======
	handler.RegisterEngine(engine)
>>>>>>> 01c21658

	go handler.Dispatch()

	chainRouter.AddChain(handler)

	go func() {
		for i := 0; i < queriesToSend; i++ {
			vdrIDs := ids.ShortSet{}
			vdrIDs.Add(ids.ShortID{1})

			sender.SendPullQuery(vdrIDs, uint32(i), ids.Empty)
			time.Sleep(time.Duration(rand.Float64() * float64(time.Microsecond))) // #nosec G404
		}
	}()

	go func() {
		for {
			chainRouter.Gossip()
			time.Sleep(time.Duration(rand.Float64() * float64(time.Microsecond))) // #nosec G404
		}
	}()

	for _, await := range awaiting {
		<-await
	}
}

func TestReliableMessagesToMyself(t *testing.T) {
	benchlist := benchlist.NewNoBenchlist()
	vdrs := validators.NewSet()
	err := vdrs.AddWeight(ids.GenerateTestShortID(), 1)
	assert.NoError(t, err)
	tm := timeout.Manager{}
	err = tm.Initialize(
		&timer.AdaptiveTimeoutConfig{
			InitialTimeout:     10 * time.Millisecond,
			MinimumTimeout:     10 * time.Millisecond,
			MaximumTimeout:     10 * time.Millisecond, // Timeout fires immediately
			TimeoutHalflife:    5 * time.Minute,
			TimeoutCoefficient: 1.25,
		},
		benchlist,
		"",
		prometheus.NewRegistry(),
	)
	if err != nil {
		t.Fatal(err)
	}
	go tm.Dispatch()

	chainRouter := router.ChainRouter{}
	metrics := prometheus.NewRegistry()
	mc, err := message.NewCreator(metrics, true /*compressionEnabled*/, "dummyNamespace" /*parentNamespace*/)
	assert.NoError(t, err)
	err = chainRouter.Initialize(ids.ShortEmpty, logging.NoLog{}, mc, &tm, time.Hour, time.Second, ids.Set{}, nil, router.HealthConfig{}, "", prometheus.NewRegistry())
	assert.NoError(t, err)

	context := snow.DefaultContextTest()

	sender := Sender{}
	externalSender := &ExternalSenderTest{TB: t}
	externalSender.Default(false)
	err = sender.Initialize(context, mc, externalSender, &chainRouter, &tm, "", metrics, 2, 2, 2)
	assert.NoError(t, err)

	ctx := snow.DefaultContextTest()
	handler, err := router.NewHandler(
		mc,
		ctx,
		vdrs,
		nil,
		"",
		prometheus.NewRegistry(),
	)
	assert.NoError(t, err)

	bootstrapper := &common.EngineTest{T: t}
	bootstrapper.Default(true)
	bootstrapper.ContextF = func() *snow.Context { return ctx }
	bootstrapper.ConnectedF = func(nodeID ids.ShortID) error { return nil }
	queriesToSend := 2
	awaiting := make([]chan struct{}, queriesToSend)
	for i := 0; i < queriesToSend; i++ {
		awaiting[i] = make(chan struct{}, 1)
	}
	bootstrapper.QueryFailedF = func(nodeID ids.ShortID, reqID uint32) error {
		close(awaiting[int(reqID)])
		return nil
	}
	handler.RegisterBootstrap(bootstrapper)

	engine := &common.EngineTest{T: t}
	engine.Default(false)
	engine.ContextF = func() *snow.Context { return ctx }
	engine.GossipF = func() error { return nil }
	engine.CantPullQuery = false
<<<<<<< HEAD

	handler := router.Handler{}
	err = handler.Initialize(
		mc,
		nil, // no fast sync for this test
		bootstrapper,
		engine,
		vdrs,
		nil,
		"",
		prometheus.NewRegistry(),
	)
	assert.NoError(t, err)
=======
	handler.RegisterEngine(engine)
>>>>>>> 01c21658

	go handler.Dispatch()

	chainRouter.AddChain(handler)

	go func() {
		for i := 0; i < queriesToSend; i++ {
			// Send a pull query to some random peer that won't respond
			// because they don't exist. This will almost immediately trigger
			// a query failed message
			vdrIDs := ids.ShortSet{}
			vdrIDs.Add(ids.GenerateTestShortID())
			sender.SendPullQuery(vdrIDs, uint32(i), ids.Empty)
		}
	}()

	for _, await := range awaiting {
		<-await
	}
}<|MERGE_RESOLUTION|>--- conflicted
+++ resolved
@@ -117,25 +117,8 @@
 	engine := &common.EngineTest{T: t}
 	engine.Default(true)
 	engine.CantConnected = false
-<<<<<<< HEAD
-	engine.ContextF = snow.DefaultContextTest
-
-	handler := router.Handler{}
-	err = handler.Initialize(
-		mc,
-		nil, // no fast sync for this test
-		bootstrapper,
-		engine,
-		vdrs,
-		nil,
-		"",
-		prometheus.NewRegistry(),
-	)
-	assert.NoError(t, err)
-=======
 	engine.ContextF = func() *snow.Context { return ctx }
 	handler.RegisterEngine(engine)
->>>>>>> 01c21658
 
 	go handler.Dispatch()
 
@@ -225,23 +208,7 @@
 	engine.CantConnected = false
 	engine.ContextF = func() *snow.Context { return ctx }
 	engine.GossipF = func() error { return nil }
-<<<<<<< HEAD
-
-	handler := router.Handler{}
-	err = handler.Initialize(
-		mc,
-		nil, // no fast sync for this test
-		bootstrapper,
-		engine,
-		vdrs,
-		nil,
-		"",
-		prometheus.NewRegistry(),
-	)
-	assert.NoError(t, err)
-=======
 	handler.RegisterEngine(engine)
->>>>>>> 01c21658
 
 	go handler.Dispatch()
 
@@ -338,23 +305,7 @@
 	engine.ContextF = func() *snow.Context { return ctx }
 	engine.GossipF = func() error { return nil }
 	engine.CantPullQuery = false
-<<<<<<< HEAD
-
-	handler := router.Handler{}
-	err = handler.Initialize(
-		mc,
-		nil, // no fast sync for this test
-		bootstrapper,
-		engine,
-		vdrs,
-		nil,
-		"",
-		prometheus.NewRegistry(),
-	)
-	assert.NoError(t, err)
-=======
 	handler.RegisterEngine(engine)
->>>>>>> 01c21658
 
 	go handler.Dispatch()
 
