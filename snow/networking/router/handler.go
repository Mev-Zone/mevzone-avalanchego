// Copyright (C) 2019-2021, Ava Labs, Inc. All rights reserved.
// See the file LICENSE for licensing terms.

package router

import (
	"errors"
	"fmt"
	"sync"

	"github.com/ava-labs/avalanchego/ids"
	"github.com/ava-labs/avalanchego/message"
	"github.com/ava-labs/avalanchego/snow"

	"github.com/ava-labs/avalanchego/snow/engine/common"
	snowsyncer "github.com/ava-labs/avalanchego/snow/engine/snowman/fast_syncer"
	"github.com/ava-labs/avalanchego/snow/networking/tracker"
	"github.com/ava-labs/avalanchego/snow/validators"
	"github.com/ava-labs/avalanchego/utils"
	"github.com/ava-labs/avalanchego/utils/constants"
	"github.com/ava-labs/avalanchego/utils/timer/mockable"
	"github.com/ava-labs/avalanchego/utils/uptime"
)

var errDuplicatedContainerID = errors.New("inbound message contains duplicated container ID")

// Handler passes incoming messages from the network to the consensus engine.
// (Actually, it receives the incoming messages from a ChainRouter, but same difference.)
type Handler struct {
	ctx *snow.ConsensusContext
	// Useful for faking time in tests
	clock   mockable.Clock
	mc      message.Creator
	metrics handlerMetrics
	// The validator set that validates this chain
	validators validators.Set

<<<<<<< HEAD
	fastSyncer   snowsyncer.FastSyncer
=======
>>>>>>> 8a7b899f
	bootstrapper common.Engine
	engine       common.Engine

	// Closed when this handler and [engine] are done shutting down
	closed chan struct{}
	// Receives messages from the VM
	msgFromVMChan <-chan common.Message
	// Tracks CPU time spent processing messages from each node
	cpuTracker tracker.TimeTracker
	// Called in a goroutine when this handler/engine shuts down.
	// May be nil.
	onCloseF            func()
	unprocessedMsgsCond *sync.Cond
	// Holds messages that [engine] hasn't processed yet.
	// [unprocessedMsgsCond.L] must be held while accessing [unprocessedMsgs].
	unprocessedMsgs unprocessedMsgs
	closing         utils.AtomicBool
}

// Initialize this consensus handler
// [engine] must be initialized before initializing this handler
func NewHandler(
	mc message.Creator,
	ctx *snow.ConsensusContext,
	validators validators.Set,
	msgFromVMChan <-chan common.Message,
) (*Handler, error) {
	h := &Handler{
		ctx:                 ctx,
		mc:                  mc,
		closed:              make(chan struct{}),
		msgFromVMChan:       msgFromVMChan,
		validators:          validators,
		unprocessedMsgsCond: sync.NewCond(&sync.Mutex{}),
<<<<<<< HEAD
		cpuTracker:          tracker.NewCPUTracker(uptime.IntervalFactory{}, defaultCPUInterval),
=======
		cpuTracker:          tracker.NewCPUTracker(uptime.ContinuousFactory{}, defaultCPUInterval),
>>>>>>> 8a7b899f
	}

	if err := h.metrics.Initialize("handler", h.ctx.Registerer); err != nil {
		return nil, fmt.Errorf("initializing handler metrics errored with: %s", err)
	}
	var err error
	h.unprocessedMsgs, err = newUnprocessedMsgs(h.ctx.Log, h.validators, h.cpuTracker, "handler", h.ctx.Registerer)
	return h, err
}

<<<<<<< HEAD
func (h *Handler) RegisterFastSyncer(fastSyncer snowsyncer.FastSyncer) {
	h.fastSyncer = fastSyncer
}

=======
>>>>>>> 8a7b899f
func (h *Handler) RegisterBootstrap(bootstrapper common.Engine) {
	h.bootstrapper = bootstrapper
}

func (h *Handler) RegisterEngine(engine common.Engine) {
	h.engine = engine
}

<<<<<<< HEAD
func (h *Handler) OnDoneFastSyncing(lastReqID uint32) error {
	lastReqID++
	return h.bootstrapper.Start(lastReqID)
}

=======
>>>>>>> 8a7b899f
func (h *Handler) OnDoneBootstrapping(lastReqID uint32) error {
	lastReqID++
	return h.engine.Start(lastReqID)
}

// Context of this Handler
func (h *Handler) Context() *snow.ConsensusContext { return h.ctx }

// Engine returns the engine this handler dispatches to
func (h *Handler) Engine() common.Engine { return h.engine }

// SetEngine sets the engine for this handler to dispatch to
func (h *Handler) SetEngine(engine common.Engine) { h.engine = engine }

// Push the message onto the handler's queue
func (h *Handler) Push(msg message.InboundMessage) {
	nodeID := msg.NodeID()
	if nodeID == ids.ShortEmpty {
		// This should never happen
		h.ctx.Log.Warn("message does not have node ID of sender. Message: %s", msg)
	}

	h.unprocessedMsgsCond.L.Lock()
	defer h.unprocessedMsgsCond.L.Unlock()

	h.unprocessedMsgs.Push(msg)
	h.unprocessedMsgsCond.Signal()
}

// Dispatch waits for incoming messages from the router
// and, when they arrive, sends them to the consensus engine
func (h *Handler) Dispatch() {
	defer h.shutdown()

	// Handle messages from the VM
	go h.dispatchInternal()

	// Handle messages from the router
	for {
		// Wait until there is an unprocessed message
		h.unprocessedMsgsCond.L.Lock()
		for {
			if closing := h.closing.GetValue(); closing {
				h.unprocessedMsgsCond.L.Unlock()
				return
			}
			if h.unprocessedMsgs.Len() == 0 {
				// Signalled in [h.push] and [h.StartShutdown]
				h.unprocessedMsgsCond.Wait()
				continue
			}
			break
		}

		// Get the next message we should process
		msg := h.unprocessedMsgs.Pop()
		h.unprocessedMsgsCond.L.Unlock()

		// If this message's deadline has passed, don't process it.
		if expirationTime := msg.ExpirationTime(); !expirationTime.IsZero() && h.clock.Time().After(expirationTime) {
			nodeID := msg.NodeID()
			h.ctx.Log.Verbo("Dropping message from %s%s due to timeout. msg: %s",
				constants.NodeIDPrefix, nodeID, msg)
			h.metrics.expired.Inc()
			msg.OnFinishedHandling()
			continue
		}

		// Process the message.
		// If there was an error, shut down this chain
		if err := h.handleMsg(msg); err != nil {
			h.ctx.Log.Fatal("chain shutting down due to error %q while processing message: %s",
				err, msg)
			h.StartShutdown()
			return
		}
	}
}

// IsPeriodic returns true if this message is of a type that is sent on a
// periodic basis.
func isPeriodic(inMsg message.InboundMessage) bool {
	op := inMsg.Op()
	if op == message.AppGossip || op == message.GossipRequest {
		return true
	}
	if op != message.Put {
		return false
	}

	reqID := inMsg.Get(message.RequestID).(uint32)
	return reqID == constants.GossipMsgRequestID
}

// Dispatch a message to the consensus engine.
func (h *Handler) handleMsg(msg message.InboundMessage) error {
	startTime := h.clock.Time()

	isPeriodic := isPeriodic(msg)
	if isPeriodic {
		h.ctx.Log.Verbo("Forwarding message to consensus: %s", msg)
	} else {
		h.ctx.Log.Debug("Forwarding message to consensus: %s", msg)
	}

	h.ctx.Lock.Lock()
	defer h.ctx.Lock.Unlock()

	var (
		err        error
		op         = msg.Op()
		targetGear common.Engine
	)

	switch h.ctx.GetState() {
<<<<<<< HEAD
	case snow.FastSyncing:
		targetGear = h.fastSyncer
=======
>>>>>>> 8a7b899f
	case snow.Bootstrapping:
		targetGear = h.bootstrapper
	case snow.NormalOp:
		targetGear = h.engine
	default:
		return fmt.Errorf("unknown handler for state %v", h.ctx.GetState().String())
	}

	switch op {
	case message.Notify:
		vmMsg := msg.Get(message.VMMessage).(uint32)
		err = targetGear.Notify(common.Message(vmMsg))

	case message.GossipRequest:
		err = targetGear.Gossip()

	case message.Timeout:
		err = targetGear.Timeout()

	case message.Connected:
		nodeID := msg.NodeID()
		err = targetGear.Connected(nodeID)

	case message.Disconnected:
		nodeID := msg.NodeID()
		err = targetGear.Disconnected(nodeID)

	default:
		err = h.handleConsensusMsg(msg)
	}

	endTime := h.clock.Time()
	// If the message was caused by another node, track their CPU time.
	if op != message.Notify && op != message.GossipRequest && op != message.Timeout {
		nodeID := msg.NodeID()
		h.cpuTracker.UtilizeTime(nodeID, startTime, endTime)
	}

	// Track how long the operation took.
	histogram := h.metrics.messages[op]
	// TODO: should not be needed
	if histogram == nil {
		h.ctx.Log.Warn("could not find metric map for message type %s", op.String())
	} else {
		histogram.Observe(float64(endTime.Sub(startTime)))
	}

	msg.OnFinishedHandling()

	if isPeriodic {
		h.ctx.Log.Verbo("Finished handling message: %s", op)
	} else {
		h.ctx.Log.Debug("Finished handling message: %s", op)
	}
	return err
}

// Assumes [h.ctx.Lock] is locked
// Relevant fields in msgs must be validated before being dispatched to the engine.
// An invalid msg is logged and dropped silently since err would cause a chain shutdown.
func (h *Handler) handleConsensusMsg(msg message.InboundMessage) error {
	var targetGear common.Engine
	switch h.ctx.GetState() {
<<<<<<< HEAD
	case snow.FastSyncing:
		targetGear = h.fastSyncer
=======
>>>>>>> 8a7b899f
	case snow.Bootstrapping:
		targetGear = h.bootstrapper
	case snow.NormalOp:
		targetGear = h.engine
	default:
		return fmt.Errorf("unknown handler for state %v", h.ctx.GetState().String())
	}

	nodeID := msg.NodeID()
	switch msg.Op() {
	case message.GetStateSummaryFrontier:
		reqID := msg.Get(message.RequestID).(uint32)
		return h.fastSyncer.GetStateSummaryFrontier(nodeID, reqID)

	case message.StateSummaryFrontier:
		reqID := msg.Get(message.RequestID).(uint32)
		key := msg.Get(message.SummaryKey).([]byte)
		summary := msg.Get(message.ContainerBytes).([]byte)
		return h.fastSyncer.StateSummaryFrontier(nodeID, reqID, key, summary)

	case message.GetStateSummaryFrontierFailed:
		reqID := msg.Get(message.RequestID).(uint32)
		return h.fastSyncer.GetStateSummaryFrontierFailed(nodeID, reqID)

	case message.GetAcceptedStateSummary:
		reqID := msg.Get(message.RequestID).(uint32)
		keys, ok := msg.Get(message.MultiSummaryKeys).([][]byte)
		if !ok {
			h.ctx.Log.Debug("Malformed message %s from (%s, %s, %d) dropped. Error: could not parse MultiSummaryKeys",
				msg.Op(), nodeID, h.engine.Context().ChainID, reqID)
			return nil
		}
		return h.fastSyncer.GetAcceptedStateSummary(nodeID, reqID, keys)

	case message.AcceptedStateSummary:
		reqID := msg.Get(message.RequestID).(uint32)
		keys, ok := msg.Get(message.MultiSummaryKeys).([][]byte)
		if !ok {
			h.ctx.Log.Debug("Malformed message %s from (%s, %s, %d) dropped. Error: could not parse MultiSummaryKeys",
				msg.Op(), nodeID, h.engine.Context().ChainID, reqID)
			return nil
		}
		return h.fastSyncer.AcceptedStateSummary(nodeID, reqID, keys)

	case message.GetAcceptedStateSummaryFailed:
		reqID := msg.Get(message.RequestID).(uint32)
		return h.fastSyncer.GetAcceptedStateSummaryFailed(nodeID, reqID)

	case message.GetAcceptedFrontier:
		reqID := msg.Get(message.RequestID).(uint32)
		return h.bootstrapper.GetAcceptedFrontier(nodeID, reqID)

	case message.AcceptedFrontier:
		reqID := msg.Get(message.RequestID).(uint32)
		containerIDs, err := getContainerIDs(msg)
		if err != nil {
			h.ctx.Log.Debug("Malformed message %s from (%s, %s, %d) dropped. Error: %s",
				msg.Op(), nodeID, h.ctx.ChainID, reqID, err)
<<<<<<< HEAD
			return nil
=======
			return h.engine.GetAcceptedFrontierFailed(nodeID, reqID)
>>>>>>> 8a7b899f
		}
		return h.bootstrapper.AcceptedFrontier(nodeID, reqID, containerIDs)

	case message.GetAcceptedFrontierFailed:
		reqID := msg.Get(message.RequestID).(uint32)
		return h.bootstrapper.GetAcceptedFrontierFailed(nodeID, reqID)

	case message.GetAccepted:
		reqID := msg.Get(message.RequestID).(uint32)
		containerIDs, err := getContainerIDs(msg)
		if err != nil {
			h.ctx.Log.Debug("Malformed message %s from (%s, %s, %d) dropped. Error: %s",
				msg.Op(), nodeID, h.ctx.ChainID, reqID, err)
			return nil
		}
		return h.bootstrapper.GetAccepted(nodeID, reqID, containerIDs)

	case message.Accepted:
		reqID := msg.Get(message.RequestID).(uint32)
		containerIDs, err := getContainerIDs(msg)
		if err != nil {
			h.ctx.Log.Debug("Malformed message %s from (%s, %s, %d) dropped. Error: %s",
				msg.Op(), nodeID, h.ctx.ChainID, reqID, err)
<<<<<<< HEAD
			return nil
=======
			return h.engine.GetAcceptedFailed(nodeID, reqID)
>>>>>>> 8a7b899f
		}
		return h.bootstrapper.Accepted(nodeID, reqID, containerIDs)

	case message.GetAcceptedFailed:
		reqID := msg.Get(message.RequestID).(uint32)
		return h.bootstrapper.GetAcceptedFailed(nodeID, reqID)

	case message.GetAncestors:
		reqID := msg.Get(message.RequestID).(uint32)
		containerID, err := ids.ToID(msg.Get(message.ContainerID).([]byte))
		if err != nil {
			h.ctx.Log.Debug("Malformed message %s from (%s, %s, %d) dropped. Error: %s",
				msg.Op(), nodeID, h.ctx.ChainID, reqID, err)
			return nil
		}
		return h.bootstrapper.GetAncestors(nodeID, reqID, containerID)

	case message.GetAncestorsFailed:
		reqID := msg.Get(message.RequestID).(uint32)
		return h.bootstrapper.GetAncestorsFailed(nodeID, reqID)

	case message.MultiPut:
		reqID := msg.Get(message.RequestID).(uint32)
		containers := msg.Get(message.MultiContainerBytes).([][]byte)
		return h.bootstrapper.MultiPut(nodeID, reqID, containers)

	case message.Get:
		reqID := msg.Get(message.RequestID).(uint32)
		containerID, err := ids.ToID(msg.Get(message.ContainerID).([]byte))
		h.ctx.Log.AssertNoError(err)
		return h.engine.Get(nodeID, reqID, containerID)

	case message.GetFailed:
		reqID := msg.Get(message.RequestID).(uint32)
		return targetGear.GetFailed(nodeID, reqID)

	case message.Put:
		reqID := msg.Get(message.RequestID).(uint32)
		containerID, err := ids.ToID(msg.Get(message.ContainerID).([]byte))
		h.ctx.Log.AssertNoError(err)
		container, ok := msg.Get(message.ContainerBytes).([]byte)
		if !ok {
			h.ctx.Log.Debug("Malformed message %s from (%s, %s, %d) dropped. Error: could not parse ContainerBytes",
				msg.Op(), nodeID, h.ctx.ChainID, reqID)
			return nil
		}
		return targetGear.Put(nodeID, reqID, containerID, container)

	case message.PushQuery:
		reqID := msg.Get(message.RequestID).(uint32)
		containerID, err := ids.ToID(msg.Get(message.ContainerID).([]byte))
		h.ctx.Log.AssertNoError(err)
		container, ok := msg.Get(message.ContainerBytes).([]byte)
		if !ok {
			h.ctx.Log.Debug("Malformed message %s from (%s, %s, %d) dropped. Error: could not parse ContainerBytes",
				msg.Op(), nodeID, h.ctx.ChainID, reqID)
			return nil
		}
		return targetGear.PushQuery(nodeID, reqID, containerID, container)

	case message.PullQuery:
		reqID := msg.Get(message.RequestID).(uint32)
		containerID, err := ids.ToID(msg.Get(message.ContainerID).([]byte))
		h.ctx.Log.AssertNoError(err)
		return targetGear.PullQuery(nodeID, reqID, containerID)

	case message.Chits:
		reqID := msg.Get(message.RequestID).(uint32)
		votes, err := getContainerIDs(msg)
		if err != nil {
			h.ctx.Log.Debug("Malformed message %s from (%s, %s, %d) dropped. Error: %s",
				msg.Op(), nodeID, h.ctx.ChainID, reqID, err)
<<<<<<< HEAD
			return nil
=======
			return h.engine.QueryFailed(nodeID, reqID)
>>>>>>> 8a7b899f
		}
		return targetGear.Chits(nodeID, reqID, votes)

	case message.QueryFailed:
		reqID := msg.Get(message.RequestID).(uint32)
		return targetGear.QueryFailed(nodeID, reqID)

	case message.AppRequest:
		reqID := msg.Get(message.RequestID).(uint32)
		appBytes, ok := msg.Get(message.AppBytes).([]byte)
		if !ok {
			h.ctx.Log.Debug("Malformed message %s from (%s, %s, %d) dropped. Error: could not parse AppBytes",
				msg.Op(), nodeID, h.ctx.ChainID, reqID)
			return nil
		}
		return targetGear.AppRequest(nodeID, reqID, msg.ExpirationTime(), appBytes)

	case message.AppResponse:
		reqID := msg.Get(message.RequestID).(uint32)
		appBytes, ok := msg.Get(message.AppBytes).([]byte)
		if !ok {
			h.ctx.Log.Debug("Malformed message %s from (%s, %s, %d) dropped. Error: could not parse AppBytes",
				msg.Op(), nodeID, h.ctx.ChainID, reqID)
<<<<<<< HEAD
			return nil
=======
			return h.engine.AppRequestFailed(nodeID, reqID)
>>>>>>> 8a7b899f
		}
		return targetGear.AppResponse(nodeID, reqID, appBytes)

	case message.AppRequestFailed:
		reqID := msg.Get(message.RequestID).(uint32)
		return targetGear.AppRequestFailed(nodeID, reqID)

	case message.AppGossip:
		appBytes, ok := msg.Get(message.AppBytes).([]byte)
		if !ok {
			h.ctx.Log.Debug("Malformed message %s from (%s, %s, %d) dropped. Error: could not parse AppBytes",
				msg.Op(), nodeID, h.ctx.ChainID, constants.GossipMsgRequestID)
			return nil
		}
		return targetGear.AppGossip(nodeID, appBytes)

	default:
		h.ctx.Log.Warn("Attempt to submit to engine unhandled consensus msg %s from from (%s, %s). Dropping it",
			msg.Op(), nodeID, h.ctx.ChainID)
		return nil
	}
}

// Timeout passes a new timeout notification to the consensus engine
func (h *Handler) Timeout() {
	msg := h.mc.InternalTimeout(h.ctx.NodeID)
	h.Push(msg)
}

// Gossip passes a gossip request to the consensus engine
func (h *Handler) Gossip() {
	if !h.ctx.IsBootstrapped() {
		// Shouldn't send gossiping messages while the chain is bootstrapping
		return
	}

	inMsg := h.mc.InternalGossipRequest(h.ctx.NodeID)
	h.Push(inMsg)
}

// StartShutdown starts the shutdown process for this handler/engine.
// [h] must never be invoked again after calling this method.
// This method causes [shutdown] to eventually be called.
// [h.closed] is closed when this handler/engine are done shutting down.
func (h *Handler) StartShutdown() {
	// Must hold [h.unprocessedMsgsCond.L] here to ensure
	// there's no race condition in Dispatch where we check
	// the value of [h.closing].
	h.unprocessedMsgsCond.L.Lock()
	h.closing.SetValue(true)
	h.unprocessedMsgsCond.L.Unlock()

	// If we're waiting in [Dispatch] wake up.
	h.unprocessedMsgsCond.Signal()
	// Don't process any more bootstrap messages.
	// If [h.engine] is processing a bootstrap message, stop.
	// We do this because if we didn't, and the engine was in the
	// middle of executing state transitions during bootstrapping,
	// we wouldn't be able to grab [h.ctx.Lock] until the engine
	// finished executing state transitions, which may take a long time.
	// As a result, the router would time out on shutting down this chain.
	h.bootstrapper.Halt()
}

// Calls [h.engine.Shutdown] and [h.onCloseF]; closes [h.closed].
func (h *Handler) shutdown() {
	h.ctx.Lock.Lock()
	defer h.ctx.Lock.Unlock()

	startTime := h.clock.Time()
	if err := h.engine.Shutdown(); err != nil {
		h.ctx.Log.Error("Error while shutting down the chain: %s", err)
	}
	if h.onCloseF != nil {
		go h.onCloseF()
	}
	endTime := h.clock.Time()
	h.metrics.shutdown.Observe(float64(endTime.Sub(startTime)))
	close(h.closed)
}

func (h *Handler) dispatchInternal() {
	for {
		select {
		case <-h.closed:
			return
		case msg := <-h.msgFromVMChan:
			if closing := h.closing.GetValue(); closing {
				return
			}
			// handle a message from the VM
			inMsg := h.mc.InternalVMMessage(h.ctx.NodeID, uint32(msg))
			h.Push(inMsg)
		}
	}
}

func (h *Handler) endInterval() {
	now := h.clock.Time()
	h.cpuTracker.EndInterval(now)
}

// if subnet is validator only and this is not a validator or self, returns false.
func (h *Handler) isValidator(nodeID ids.ShortID) bool {
	return !h.ctx.IsValidatorOnly() || nodeID == h.ctx.NodeID || h.validators.Contains(nodeID)
}

func getContainerIDs(msg message.InboundMessage) ([]ids.ID, error) {
	containerIDsBytes := msg.Get(message.ContainerIDs).([][]byte)
	res := make([]ids.ID, len(containerIDsBytes))
	idSet := ids.NewSet(len(containerIDsBytes))
	for i, containerIDBytes := range containerIDsBytes {
		containerID, err := ids.ToID(containerIDBytes)
		if err != nil {
			return nil, err
		}
		if idSet.Contains(containerID) {
			return nil, errDuplicatedContainerID
		}
		res[i] = containerID
		idSet.Add(containerID)
	}
	return res, nil
}<|MERGE_RESOLUTION|>--- conflicted
+++ resolved
@@ -35,10 +35,7 @@
 	// The validator set that validates this chain
 	validators validators.Set
 
-<<<<<<< HEAD
 	fastSyncer   snowsyncer.FastSyncer
-=======
->>>>>>> 8a7b899f
 	bootstrapper common.Engine
 	engine       common.Engine
 
@@ -73,11 +70,7 @@
 		msgFromVMChan:       msgFromVMChan,
 		validators:          validators,
 		unprocessedMsgsCond: sync.NewCond(&sync.Mutex{}),
-<<<<<<< HEAD
-		cpuTracker:          tracker.NewCPUTracker(uptime.IntervalFactory{}, defaultCPUInterval),
-=======
 		cpuTracker:          tracker.NewCPUTracker(uptime.ContinuousFactory{}, defaultCPUInterval),
->>>>>>> 8a7b899f
 	}
 
 	if err := h.metrics.Initialize("handler", h.ctx.Registerer); err != nil {
@@ -88,13 +81,10 @@
 	return h, err
 }
 
-<<<<<<< HEAD
 func (h *Handler) RegisterFastSyncer(fastSyncer snowsyncer.FastSyncer) {
 	h.fastSyncer = fastSyncer
 }
 
-=======
->>>>>>> 8a7b899f
 func (h *Handler) RegisterBootstrap(bootstrapper common.Engine) {
 	h.bootstrapper = bootstrapper
 }
@@ -103,14 +93,11 @@
 	h.engine = engine
 }
 
-<<<<<<< HEAD
 func (h *Handler) OnDoneFastSyncing(lastReqID uint32) error {
 	lastReqID++
 	return h.bootstrapper.Start(lastReqID)
 }
 
-=======
->>>>>>> 8a7b899f
 func (h *Handler) OnDoneBootstrapping(lastReqID uint32) error {
 	lastReqID++
 	return h.engine.Start(lastReqID)
@@ -226,11 +213,8 @@
 	)
 
 	switch h.ctx.GetState() {
-<<<<<<< HEAD
 	case snow.FastSyncing:
 		targetGear = h.fastSyncer
-=======
->>>>>>> 8a7b899f
 	case snow.Bootstrapping:
 		targetGear = h.bootstrapper
 	case snow.NormalOp:
@@ -294,11 +278,8 @@
 func (h *Handler) handleConsensusMsg(msg message.InboundMessage) error {
 	var targetGear common.Engine
 	switch h.ctx.GetState() {
-<<<<<<< HEAD
 	case snow.FastSyncing:
 		targetGear = h.fastSyncer
-=======
->>>>>>> 8a7b899f
 	case snow.Bootstrapping:
 		targetGear = h.bootstrapper
 	case snow.NormalOp:
@@ -357,11 +338,7 @@
 		if err != nil {
 			h.ctx.Log.Debug("Malformed message %s from (%s, %s, %d) dropped. Error: %s",
 				msg.Op(), nodeID, h.ctx.ChainID, reqID, err)
-<<<<<<< HEAD
-			return nil
-=======
 			return h.engine.GetAcceptedFrontierFailed(nodeID, reqID)
->>>>>>> 8a7b899f
 		}
 		return h.bootstrapper.AcceptedFrontier(nodeID, reqID, containerIDs)
 
@@ -385,11 +362,7 @@
 		if err != nil {
 			h.ctx.Log.Debug("Malformed message %s from (%s, %s, %d) dropped. Error: %s",
 				msg.Op(), nodeID, h.ctx.ChainID, reqID, err)
-<<<<<<< HEAD
-			return nil
-=======
 			return h.engine.GetAcceptedFailed(nodeID, reqID)
->>>>>>> 8a7b899f
 		}
 		return h.bootstrapper.Accepted(nodeID, reqID, containerIDs)
 
@@ -462,11 +435,7 @@
 		if err != nil {
 			h.ctx.Log.Debug("Malformed message %s from (%s, %s, %d) dropped. Error: %s",
 				msg.Op(), nodeID, h.ctx.ChainID, reqID, err)
-<<<<<<< HEAD
-			return nil
-=======
 			return h.engine.QueryFailed(nodeID, reqID)
->>>>>>> 8a7b899f
 		}
 		return targetGear.Chits(nodeID, reqID, votes)
 
@@ -490,11 +459,7 @@
 		if !ok {
 			h.ctx.Log.Debug("Malformed message %s from (%s, %s, %d) dropped. Error: could not parse AppBytes",
 				msg.Op(), nodeID, h.ctx.ChainID, reqID)
-<<<<<<< HEAD
-			return nil
-=======
 			return h.engine.AppRequestFailed(nodeID, reqID)
->>>>>>> 8a7b899f
 		}
 		return targetGear.AppResponse(nodeID, reqID, appBytes)
 
