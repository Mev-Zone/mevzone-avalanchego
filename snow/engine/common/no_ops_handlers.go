// Copyright (C) 2019-2022, Ava Labs, Inc. All rights reserved.
// See the file LICENSE for licensing terms.

package common

import (
	"context"
	"time"

	"go.uber.org/zap"

	"github.com/ava-labs/avalanchego/ids"
	"github.com/ava-labs/avalanchego/message"
	"github.com/ava-labs/avalanchego/utils/constants"
	"github.com/ava-labs/avalanchego/utils/logging"
)

var (
	_ StateSummaryFrontierHandler = &noOpStateSummaryFrontierHandler{}
	_ AcceptedStateSummaryHandler = &noOpAcceptedStateSummaryHandler{}
	_ AcceptedFrontierHandler     = &noOpAcceptedFrontierHandler{}
	_ AcceptedHandler             = &noOpAcceptedHandler{}
	_ AncestorsHandler            = &noOpAncestorsHandler{}
	_ PutHandler                  = &noOpPutHandler{}
	_ QueryHandler                = &noOpQueryHandler{}
	_ ChitsHandler                = &noOpChitsHandler{}
	_ AppHandler                  = &noOpAppHandler{}
)

type noOpStateSummaryFrontierHandler struct {
	log logging.Logger
}

func NewNoOpStateSummaryFrontierHandler(log logging.Logger) StateSummaryFrontierHandler {
	return &noOpStateSummaryFrontierHandler{log: log}
}

func (nop *noOpStateSummaryFrontierHandler) StateSummaryFrontier(ctx context.Context, nodeID ids.NodeID, requestID uint32, _ []byte) error {
	nop.log.Debug("dropping request",
		zap.String("reason", "unhandled by this gear"),
		zap.Stringer("messageOp", message.StateSummaryFrontier),
		zap.Stringer("nodeID", nodeID),
		zap.Uint32("requestID", requestID),
	)
	return nil
}

func (nop *noOpStateSummaryFrontierHandler) GetStateSummaryFrontierFailed(ctx context.Context, nodeID ids.NodeID, requestID uint32) error {
	nop.log.Debug("dropping request",
		zap.String("reason", "unhandled by this gear"),
		zap.Stringer("messageOp", message.GetStateSummaryFrontierFailed),
		zap.Stringer("nodeID", nodeID),
		zap.Uint32("requestID", requestID),
	)
	return nil
}

type noOpAcceptedStateSummaryHandler struct {
	log logging.Logger
}

func NewNoOpAcceptedStateSummaryHandler(log logging.Logger) AcceptedStateSummaryHandler {
	return &noOpAcceptedStateSummaryHandler{log: log}
}

func (nop *noOpAcceptedStateSummaryHandler) AcceptedStateSummary(ctx context.Context, nodeID ids.NodeID, requestID uint32, _ []ids.ID) error {
	nop.log.Debug("dropping request",
		zap.String("reason", "unhandled by this gear"),
		zap.Stringer("messageOp", message.AcceptedStateSummary),
		zap.Stringer("nodeID", nodeID),
		zap.Uint32("requestID", requestID),
	)
	return nil
}

func (nop *noOpAcceptedStateSummaryHandler) GetAcceptedStateSummaryFailed(ctx context.Context, nodeID ids.NodeID, requestID uint32) error {
	nop.log.Debug("dropping request",
		zap.String("reason", "unhandled by this gear"),
		zap.Stringer("messageOp", message.GetAcceptedStateSummaryFailed),
		zap.Stringer("nodeID", nodeID),
		zap.Uint32("requestID", requestID),
	)
	return nil
}

type noOpAcceptedFrontierHandler struct {
	log logging.Logger
}

func NewNoOpAcceptedFrontierHandler(log logging.Logger) AcceptedFrontierHandler {
	return &noOpAcceptedFrontierHandler{log: log}
}

func (nop *noOpAcceptedFrontierHandler) AcceptedFrontier(ctx context.Context, nodeID ids.NodeID, requestID uint32, _ []ids.ID) error {
	nop.log.Debug("dropping request",
		zap.String("reason", "unhandled by this gear"),
		zap.Stringer("messageOp", message.AcceptedFrontier),
		zap.Stringer("nodeID", nodeID),
		zap.Uint32("requestID", requestID),
	)
	return nil
}

func (nop *noOpAcceptedFrontierHandler) GetAcceptedFrontierFailed(ctx context.Context, nodeID ids.NodeID, requestID uint32) error {
	nop.log.Debug("dropping request",
		zap.String("reason", "unhandled by this gear"),
		zap.Stringer("messageOp", message.GetAcceptedFrontierFailed),
		zap.Stringer("nodeID", nodeID),
		zap.Uint32("requestID", requestID),
	)
	return nil
}

type noOpAcceptedHandler struct {
	log logging.Logger
}

func NewNoOpAcceptedHandler(log logging.Logger) AcceptedHandler {
	return &noOpAcceptedHandler{log: log}
}

func (nop *noOpAcceptedHandler) Accepted(ctx context.Context, nodeID ids.NodeID, requestID uint32, _ []ids.ID) error {
	nop.log.Debug("dropping request",
		zap.String("reason", "unhandled by this gear"),
		zap.Stringer("messageOp", message.Accepted),
		zap.Stringer("nodeID", nodeID),
		zap.Uint32("requestID", requestID),
	)
	return nil
}

func (nop *noOpAcceptedHandler) GetAcceptedFailed(ctx context.Context, nodeID ids.NodeID, requestID uint32) error {
	nop.log.Debug("dropping request",
		zap.String("reason", "unhandled by this gear"),
		zap.Stringer("messageOp", message.GetAcceptedFailed),
		zap.Stringer("nodeID", nodeID),
		zap.Uint32("requestID", requestID),
	)
	return nil
}

type noOpAncestorsHandler struct {
	log logging.Logger
}

func NewNoOpAncestorsHandler(log logging.Logger) AncestorsHandler {
	return &noOpAncestorsHandler{log: log}
}

func (nop *noOpAncestorsHandler) Ancestors(ctx context.Context, nodeID ids.NodeID, requestID uint32, _ [][]byte) error {
	nop.log.Debug("dropping request",
		zap.String("reason", "unhandled by this gear"),
		zap.Stringer("messageOp", message.Ancestors),
		zap.Stringer("nodeID", nodeID),
		zap.Uint32("requestID", requestID),
	)
	return nil
}

func (nop *noOpAncestorsHandler) GetAncestorsFailed(ctx context.Context, nodeID ids.NodeID, requestID uint32) error {
	nop.log.Debug("dropping request",
		zap.String("reason", "unhandled by this gear"),
		zap.Stringer("messageOp", message.GetAncestorsFailed),
		zap.Stringer("nodeID", nodeID),
		zap.Uint32("requestID", requestID),
	)
	return nil
}

type noOpPutHandler struct {
	log logging.Logger
}

func NewNoOpPutHandler(log logging.Logger) PutHandler {
	return &noOpPutHandler{log: log}
}

func (nop *noOpPutHandler) Put(ctx context.Context, nodeID ids.NodeID, requestID uint32, _ []byte) error {
	if requestID == constants.GossipMsgRequestID {
		nop.log.Verbo("dropping request",
			zap.String("reason", "unhandled by this gear"),
			zap.Stringer("messageOp", message.Put),
			zap.Stringer("nodeID", nodeID),
			zap.Uint32("requestID", requestID),
		)
	} else {
		nop.log.Debug("dropping request",
			zap.String("reason", "unhandled by this gear"),
			zap.Stringer("messageOp", message.Put),
			zap.Stringer("nodeID", nodeID),
			zap.Uint32("requestID", requestID),
		)
	}
	return nil
}

func (nop *noOpPutHandler) GetFailed(ctx context.Context, nodeID ids.NodeID, requestID uint32) error {
	nop.log.Debug("dropping request",
		zap.String("reason", "unhandled by this gear"),
		zap.Stringer("messageOp", message.GetFailed),
		zap.Stringer("nodeID", nodeID),
		zap.Uint32("requestID", requestID),
	)
	return nil
}

type noOpQueryHandler struct {
	log logging.Logger
}

func NewNoOpQueryHandler(log logging.Logger) QueryHandler {
	return &noOpQueryHandler{log: log}
}

func (nop *noOpQueryHandler) PullQuery(ctx context.Context, nodeID ids.NodeID, requestID uint32, _ ids.ID) error {
	nop.log.Debug("dropping request",
		zap.String("reason", "unhandled by this gear"),
		zap.Stringer("messageOp", message.PullQuery),
		zap.Stringer("nodeID", nodeID),
		zap.Uint32("requestID", requestID),
	)
	return nil
}

func (nop *noOpQueryHandler) PushQuery(ctx context.Context, nodeID ids.NodeID, requestID uint32, _ []byte) error {
	nop.log.Debug("dropping request",
		zap.String("reason", "unhandled by this gear"),
		zap.Stringer("messageOp", message.PushQuery),
		zap.Stringer("nodeID", nodeID),
		zap.Uint32("requestID", requestID),
	)
	return nil
}

type noOpChitsHandler struct {
	log logging.Logger
}

func NewNoOpChitsHandler(log logging.Logger) ChitsHandler {
	return &noOpChitsHandler{log: log}
}

func (nop *noOpChitsHandler) Chits(ctx context.Context, nodeID ids.NodeID, requestID uint32, _ []ids.ID) error {
	nop.log.Debug("dropping request",
		zap.String("reason", "unhandled by this gear"),
		zap.Stringer("messageOp", message.Chits),
		zap.Stringer("nodeID", nodeID),
		zap.Uint32("requestID", requestID),
	)
	return nil
}

<<<<<<< HEAD
func (nop *noOpChitsHandler) ChitsV2(ctx context.Context, nodeID ids.NodeID, requestID uint32, _ []ids.ID, _ ids.ID) error {
	nop.log.Debug("dropping request",
		zap.String("reason", "unhandled by this gear"),
		zap.Stringer("messageOp", message.ChitsV2),
		zap.Stringer("nodeID", nodeID),
		zap.Uint32("requestID", requestID),
	)
	return nil
}

func (nop *noOpChitsHandler) QueryFailed(ctx context.Context, nodeID ids.NodeID, requestID uint32) error {
=======
func (nop *noOpChitsHandler) QueryFailed(nodeID ids.NodeID, requestID uint32) error {
>>>>>>> 75ca54f9
	nop.log.Debug("dropping request",
		zap.String("reason", "unhandled by this gear"),
		zap.Stringer("messageOp", message.QueryFailed),
		zap.Stringer("nodeID", nodeID),
		zap.Uint32("requestID", requestID),
	)
	return nil
}

type noOpAppHandler struct {
	log logging.Logger
}

func NewNoOpAppHandler(log logging.Logger) AppHandler {
	return &noOpAppHandler{log: log}
}

func (nop *noOpAppHandler) AppRequest(ctx context.Context, nodeID ids.NodeID, requestID uint32, deadline time.Time, _ []byte) error {
	nop.log.Debug("dropping request",
		zap.String("reason", "unhandled by this gear"),
		zap.Stringer("messageOp", message.AppRequest),
		zap.Stringer("nodeID", nodeID),
		zap.Uint32("requestID", requestID),
	)
	return nil
}

func (nop *noOpAppHandler) AppRequestFailed(ctx context.Context, nodeID ids.NodeID, requestID uint32) error {
	nop.log.Debug("dropping request",
		zap.String("reason", "unhandled by this gear"),
		zap.Stringer("messageOp", message.AppRequestFailed),
		zap.Stringer("nodeID", nodeID),
		zap.Uint32("requestID", requestID),
	)
	return nil
}

func (nop *noOpAppHandler) AppResponse(ctx context.Context, nodeID ids.NodeID, requestID uint32, _ []byte) error {
	nop.log.Debug("dropping request",
		zap.String("reason", "unhandled by this gear"),
		zap.Stringer("messageOp", message.AppResponse),
		zap.Stringer("nodeID", nodeID),
		zap.Uint32("requestID", requestID),
	)
	return nil
}

func (nop *noOpAppHandler) AppGossip(ctx context.Context, nodeID ids.NodeID, _ []byte) error {
	nop.log.Debug("dropping request",
		zap.String("reason", "unhandled by this gear"),
		zap.Stringer("messageOp", message.AppGossip),
		zap.Stringer("nodeID", nodeID),
	)
	return nil
}<|MERGE_RESOLUTION|>--- conflicted
+++ resolved
@@ -250,21 +250,7 @@
 	return nil
 }
 
-<<<<<<< HEAD
-func (nop *noOpChitsHandler) ChitsV2(ctx context.Context, nodeID ids.NodeID, requestID uint32, _ []ids.ID, _ ids.ID) error {
-	nop.log.Debug("dropping request",
-		zap.String("reason", "unhandled by this gear"),
-		zap.Stringer("messageOp", message.ChitsV2),
-		zap.Stringer("nodeID", nodeID),
-		zap.Uint32("requestID", requestID),
-	)
-	return nil
-}
-
 func (nop *noOpChitsHandler) QueryFailed(ctx context.Context, nodeID ids.NodeID, requestID uint32) error {
-=======
-func (nop *noOpChitsHandler) QueryFailed(nodeID ids.NodeID, requestID uint32) error {
->>>>>>> 75ca54f9
 	nop.log.Debug("dropping request",
 		zap.String("reason", "unhandled by this gear"),
 		zap.Stringer("messageOp", message.QueryFailed),
