--- conflicted
+++ resolved
@@ -30,36 +30,12 @@
 	CantSendGet, CantSendGetAncestors, CantSendPut, CantSendAncestors,
 	CantSendPullQuery, CantSendPushQuery, CantSendChits,
 	CantSendGossip,
-	CantSendAppRequest, CantSendAppResponse, CantSendAppGossip, CantSendAppGossipSpecific,
-	CantSendGetStateSummaryFrontier, CantSendStateSummaryFrontier,
-	CantSendGetAcceptedStateSummary, CantSendAcceptedStateSummary bool
-
-<<<<<<< HEAD
-	SendGetAcceptedFrontierF func(ids.ShortSet, uint32)
-	SendAcceptedFrontierF    func(ids.ShortID, uint32, []ids.ID)
-	SendGetAcceptedF         func(ids.ShortSet, uint32, []ids.ID)
-	SendAcceptedF            func(ids.ShortID, uint32, []ids.ID)
-	SendGetF                 func(ids.ShortID, uint32, ids.ID)
-	SendGetAncestorsF        func(ids.ShortID, uint32, ids.ID)
-	SendPutF                 func(ids.ShortID, uint32, ids.ID, []byte)
-	SendAncestorsF           func(ids.ShortID, uint32, [][]byte)
-	SendPushQueryF           func(ids.ShortSet, uint32, ids.ID, []byte)
-	SendPullQueryF           func(ids.ShortSet, uint32, ids.ID)
-	SendChitsF               func(ids.ShortID, uint32, []ids.ID)
-	SendGossipF              func(ids.ID, []byte)
-	SendAppRequestF          func(ids.ShortSet, uint32, []byte) error
-	SendAppResponseF         func(ids.ShortID, uint32, []byte) error
-	SendAppGossipF           func([]byte) error
-	SendAppGossipSpecificF   func(ids.ShortSet, []byte) error
-
-=======
->>>>>>> de155a51
+	CantSendAppRequest, CantSendAppResponse, CantSendAppGossip, CantSendAppGossipSpecific bool
+
 	SendGetStateSummaryFrontierF func(ids.ShortSet, uint32)
 	SendStateSummaryFrontierF    func(ids.ShortID, uint32, []byte)
 	SendGetAcceptedStateSummaryF func(ids.ShortSet, uint32, []uint64)
 	SendAcceptedStateSummaryF    func(ids.ShortID, uint32, []ids.ID)
-<<<<<<< HEAD
-=======
 	SendGetAcceptedFrontierF     func(ids.ShortSet, uint32)
 	SendAcceptedFrontierF        func(ids.ShortID, uint32, []ids.ID)
 	SendGetAcceptedF             func(ids.ShortSet, uint32, []ids.ID)
@@ -76,7 +52,6 @@
 	SendAppResponseF             func(ids.ShortID, uint32, []byte) error
 	SendAppGossipF               func([]byte) error
 	SendAppGossipSpecificF       func(ids.ShortSet, []byte) error
->>>>>>> de155a51
 }
 
 // Default set the default callable value to [cant]
@@ -333,48 +308,4 @@
 		s.T.Fatal(errSendAppGossipSpecific)
 	}
 	return errSendAppGossipSpecific
-}
-
-// SendGetStateSummaryFrontier calls SendGetStateSummaryFrontierF if it was initialized. If it
-// wasn't initialized and this function shouldn't be called and testing was
-// initialized, then testing will fail.
-func (s *SenderTest) SendGetStateSummaryFrontier(validatorIDs ids.ShortSet, requestID uint32) {
-	if s.SendGetStateSummaryFrontierF != nil {
-		s.SendGetStateSummaryFrontierF(validatorIDs, requestID)
-	} else if s.CantSendGetStateSummaryFrontier && s.T != nil {
-		s.T.Fatalf("Unexpectedly called SendGetStateSummaryFrontier")
-	}
-}
-
-// SendAcceptedFrontier calls SendAcceptedFrontierF if it was initialized. If it
-// wasn't initialized and this function shouldn't be called and testing was
-// initialized, then testing will fail.
-func (s *SenderTest) SendStateSummaryFrontier(validatorID ids.ShortID, requestID uint32, summary []byte) {
-	if s.SendStateSummaryFrontierF != nil {
-		s.SendStateSummaryFrontierF(validatorID, requestID, summary)
-	} else if s.CantSendStateSummaryFrontier && s.T != nil {
-		s.T.Fatalf("Unexpectedly called SendStateSummaryFrontier")
-	}
-}
-
-// SendGetAcceptedStateSummary calls SendGetAcceptedStateSummaryF if it was initialized. If it wasn't
-// initialized and this function shouldn't be called and testing was
-// initialized, then testing will fail.
-func (s *SenderTest) SendGetAcceptedStateSummary(nodeIDs ids.ShortSet, requestID uint32, keys []uint64) {
-	if s.SendGetAcceptedStateSummaryF != nil {
-		s.SendGetAcceptedStateSummaryF(nodeIDs, requestID, keys)
-	} else if s.CantSendGetAcceptedStateSummary && s.T != nil {
-		s.T.Fatalf("Unexpectedly called SendGetAcceptedStateSummaryF")
-	}
-}
-
-// SendAcceptedStateSummary calls SendAcceptedStateSummaryF if it was initialized. If it wasn't
-// initialized and this function shouldn't be called and testing was
-// initialized, then testing will fail.
-func (s *SenderTest) SendAcceptedStateSummary(validatorID ids.ShortID, requestID uint32, summaryIDs []ids.ID) {
-	if s.SendAcceptedStateSummaryF != nil {
-		s.SendAcceptedStateSummaryF(validatorID, requestID, summaryIDs)
-	} else if s.CantSendAcceptedStateSummary && s.T != nil {
-		s.T.Fatalf("Unexpectedly called SendAcceptedStateSummary")
-	}
 }