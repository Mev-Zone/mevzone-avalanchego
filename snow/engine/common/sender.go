// Copyright (C) 2019-2022, Ava Labs, Inc. All rights reserved.
// See the file LICENSE for licensing terms.

package common

import (
	"context"

	"github.com/ava-labs/avalanchego/ids"
	"github.com/ava-labs/avalanchego/snow"
)

// Sender defines how a consensus engine sends messages and requests to other
// validators
type Sender interface {
	snow.Acceptor

	StateSummarySender
	AcceptedStateSummarySender
	FrontierSender
	AcceptedSender
	FetchSender
	QuerySender
	Gossiper
	AppSender
}

// StateSummarySender defines how a consensus engine sends state sync messages to
// other nodes.
type StateSummarySender interface {
	// SendGetStateSummaryFrontier requests that every node in [nodeIDs] sends a
	// StateSummaryFrontier message.
	SendGetStateSummaryFrontier(ctx context.Context, nodeIDs ids.NodeIDSet, requestID uint32)

	// SendStateSummaryFrontier responds to a StateSummaryFrontier message with this
	// engine's current state summary frontier.
	SendStateSummaryFrontier(ctx context.Context, nodeID ids.NodeID, requestID uint32, summary []byte)
}

type AcceptedStateSummarySender interface {
	// SendGetAcceptedStateSummary requests that every node in [nodeIDs] sends an
	// AcceptedStateSummary message with all the state summary IDs referenced by [heights]
	// that the node thinks are accepted.
	SendGetAcceptedStateSummary(ctx context.Context, nodeIDs ids.NodeIDSet, requestID uint32, heights []uint64)

	// SendAcceptedStateSummary responds to a AcceptedStateSummary message with a
	// set of summary ids that are accepted.
	SendAcceptedStateSummary(ctx context.Context, nodeID ids.NodeID, requestID uint32, summaryIDs []ids.ID)
}

// FrontierSender defines how a consensus engine sends frontier messages to
// other nodes.
type FrontierSender interface {
	// SendGetAcceptedFrontier requests that every node in [nodeIDs] sends an
	// AcceptedFrontier message.
	SendGetAcceptedFrontier(ctx context.Context, nodeIDs ids.NodeIDSet, requestID uint32)

	// SendAcceptedFrontier responds to a AcceptedFrontier message with this
	// engine's current accepted frontier.
	SendAcceptedFrontier(
		ctx context.Context,
		nodeID ids.NodeID,
		requestID uint32,
		containerIDs []ids.ID,
	)
}

// AcceptedSender defines how a consensus engine sends messages pertaining to
// accepted containers
type AcceptedSender interface {
	// SendGetAccepted requests that every node in [nodeIDs] sends an Accepted
	// message with all the IDs in [containerIDs] that the node thinks are
	// accepted.
	SendGetAccepted(
		ctx context.Context,
		nodeIDs ids.NodeIDSet,
		requestID uint32,
		containerIDs []ids.ID,
	)

	// SendAccepted responds to a GetAccepted message with a set of IDs of
	// containers that are accepted.
	SendAccepted(ctx context.Context, nodeID ids.NodeID, requestID uint32, containerIDs []ids.ID)
}

// FetchSender defines how a consensus engine sends retrieval messages to other
// nodes.
type FetchSender interface {
	// Request that the specified node send the specified container to this
	// node.
	SendGet(ctx context.Context, nodeID ids.NodeID, requestID uint32, containerID ids.ID)

	// SendGetAncestors requests that node [nodeID] send container [containerID]
	// and its ancestors.
	SendGetAncestors(ctx context.Context, nodeID ids.NodeID, requestID uint32, containerID ids.ID)

<<<<<<< HEAD
	// Tell the specified node that the container whose ID is [containerID] has
	// body [container].
	SendPut(
		ctx context.Context,
		nodeID ids.NodeID,
		requestID uint32,
		containerID ids.ID,
		container []byte,
	)
=======
	// Tell the specified node about [container].
	SendPut(nodeID ids.NodeID, requestID uint32, container []byte)
>>>>>>> 75ca54f9

	// Give the specified node several containers at once. Should be in response
	// to a GetAncestors message with request ID [requestID] from the node.
	SendAncestors(ctx context.Context, nodeID ids.NodeID, requestID uint32, containers [][]byte)
}

// QuerySender defines how a consensus engine sends query messages to other
// nodes.
type QuerySender interface {
	// Request from the specified nodes their preferred frontier, given the
	// existence of the specified container.
<<<<<<< HEAD
	// This is the same as PullQuery, except that this message includes not only
	// the ID of the container but also its body.
	SendPushQuery(
		ctx context.Context,
		nodeIDs ids.NodeIDSet,
		requestID uint32,
		containerID ids.ID,
		container []byte,
	)
=======
	// This is the same as PullQuery, except that this message includes the body
	// of the container rather than its ID.
	SendPushQuery(nodeIDs ids.NodeIDSet, requestID uint32, container []byte)
>>>>>>> 75ca54f9

	// Request from the specified nodes their preferred frontier, given the
	// existence of the specified container.
	SendPullQuery(ctx context.Context, nodeIDs ids.NodeIDSet, requestID uint32, containerID ids.ID)

	// Send chits to the specified node
<<<<<<< HEAD
	SendChits(ctx context.Context, nodeID ids.NodeID, requestID uint32, votes []ids.ID)

	// Send chits v2 to the specified node
	SendChitsV2(ctx context.Context, nodeID ids.NodeID, requestID uint32, votes []ids.ID, vote ids.ID)
=======
	SendChits(nodeID ids.NodeID, requestID uint32, votes []ids.ID)
>>>>>>> 75ca54f9
}

// Gossiper defines how a consensus engine gossips a container on the accepted
// frontier to other nodes
type Gossiper interface {
	// Gossip the provided container throughout the network
<<<<<<< HEAD
	SendGossip(ctx context.Context, containerID ids.ID, container []byte)
=======
	SendGossip(container []byte)
>>>>>>> 75ca54f9
}

// AppSender sends application (VM) level messages.
// See also common.AppHandler.
type AppSender interface {
	// Send an application-level request.
	// A nil return value guarantees that for each nodeID in [nodeIDs],
	// the VM corresponding to this AppSender eventually receives either:
	// * An AppResponse from nodeID with ID [requestID]
	// * An AppRequestFailed from nodeID with ID [requestID]
	// Exactly one of the above messages will eventually be received per nodeID.
	// A non-nil error should be considered fatal.
	SendAppRequest(ctx context.Context, nodeIDs ids.NodeIDSet, requestID uint32, appRequestBytes []byte) error
	// Send an application-level response to a request.
	// This response must be in response to an AppRequest that the VM corresponding
	// to this AppSender received from [nodeID] with ID [requestID].
	// A non-nil error should be considered fatal.
	SendAppResponse(ctx context.Context, nodeID ids.NodeID, requestID uint32, appResponseBytes []byte) error
	// Gossip an application-level message.
	// A non-nil error should be considered fatal.
	SendAppGossip(ctx context.Context, appGossipBytes []byte) error
	SendAppGossipSpecific(ctx context.Context, nodeIDs ids.NodeIDSet, appGossipBytes []byte) error
}<|MERGE_RESOLUTION|>--- conflicted
+++ resolved
@@ -94,20 +94,8 @@
 	// and its ancestors.
 	SendGetAncestors(ctx context.Context, nodeID ids.NodeID, requestID uint32, containerID ids.ID)
 
-<<<<<<< HEAD
-	// Tell the specified node that the container whose ID is [containerID] has
-	// body [container].
-	SendPut(
-		ctx context.Context,
-		nodeID ids.NodeID,
-		requestID uint32,
-		containerID ids.ID,
-		container []byte,
-	)
-=======
 	// Tell the specified node about [container].
-	SendPut(nodeID ids.NodeID, requestID uint32, container []byte)
->>>>>>> 75ca54f9
+	SendPut(ctx context.Context, nodeID ids.NodeID, requestID uint32, container []byte)
 
 	// Give the specified node several containers at once. Should be in response
 	// to a GetAncestors message with request ID [requestID] from the node.
@@ -119,46 +107,23 @@
 type QuerySender interface {
 	// Request from the specified nodes their preferred frontier, given the
 	// existence of the specified container.
-<<<<<<< HEAD
-	// This is the same as PullQuery, except that this message includes not only
-	// the ID of the container but also its body.
-	SendPushQuery(
-		ctx context.Context,
-		nodeIDs ids.NodeIDSet,
-		requestID uint32,
-		containerID ids.ID,
-		container []byte,
-	)
-=======
 	// This is the same as PullQuery, except that this message includes the body
 	// of the container rather than its ID.
-	SendPushQuery(nodeIDs ids.NodeIDSet, requestID uint32, container []byte)
->>>>>>> 75ca54f9
+	SendPushQuery(ctx context.Context, nodeIDs ids.NodeIDSet, requestID uint32, container []byte)
 
 	// Request from the specified nodes their preferred frontier, given the
 	// existence of the specified container.
 	SendPullQuery(ctx context.Context, nodeIDs ids.NodeIDSet, requestID uint32, containerID ids.ID)
 
 	// Send chits to the specified node
-<<<<<<< HEAD
 	SendChits(ctx context.Context, nodeID ids.NodeID, requestID uint32, votes []ids.ID)
-
-	// Send chits v2 to the specified node
-	SendChitsV2(ctx context.Context, nodeID ids.NodeID, requestID uint32, votes []ids.ID, vote ids.ID)
-=======
-	SendChits(nodeID ids.NodeID, requestID uint32, votes []ids.ID)
->>>>>>> 75ca54f9
 }
 
 // Gossiper defines how a consensus engine gossips a container on the accepted
 // frontier to other nodes
 type Gossiper interface {
 	// Gossip the provided container throughout the network
-<<<<<<< HEAD
-	SendGossip(ctx context.Context, containerID ids.ID, container []byte)
-=======
-	SendGossip(container []byte)
->>>>>>> 75ca54f9
+	SendGossip(ctx context.Context, container []byte)
 }
 
 // AppSender sends application (VM) level messages.
