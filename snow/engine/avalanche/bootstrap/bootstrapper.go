// (c) 2019-2020, Ava Labs, Inc. All rights reserved.
// See the file LICENSE for licensing terms.

package bootstrap

import (
	"fmt"
	"math"
	"time"

	"github.com/prometheus/client_golang/prometheus"

	"github.com/ava-labs/avalanchego/cache"
	"github.com/ava-labs/avalanchego/ids"
	"github.com/ava-labs/avalanchego/snow/choices"
	"github.com/ava-labs/avalanchego/snow/consensus/avalanche"
	"github.com/ava-labs/avalanchego/snow/engine/avalanche/vertex"
	"github.com/ava-labs/avalanchego/snow/engine/common"
	"github.com/ava-labs/avalanchego/snow/engine/common/queue"
	"github.com/ava-labs/avalanchego/snow/validators"
	"github.com/ava-labs/avalanchego/utils/formatting"
)

const (
	// We cache processed vertices where height = c * stripeDistance for c = {1,2,3...}
	// This forms a "stripe" of cached DAG vertices at height stripeDistance, 2*stripeDistance, etc.
	// This helps to limit the number of repeated DAG traversals performed
	stripeDistance = 2000
	stripeWidth    = 5
	cacheSize      = 100000

	// Parameters for delaying bootstrapping to avoid potential CPU burns
	initialBootstrappingDelay = 500 * time.Millisecond
	maxBootstrappingDelay     = time.Minute
)

// Config ...
type Config struct {
	common.Config

	// VtxBlocked tracks operations that are blocked on vertices
	VtxBlocked *queue.JobsWithMissing
	// TxBlocked tracks operations that are blocked on transactions
<<<<<<< HEAD
	VtxBlocked *queue.JobsWithMissing
	TxBlocked  *queue.Jobs
=======
	TxBlocked *queue.Jobs
>>>>>>> c32e4730

	Manager vertex.Manager
	VM      vertex.DAGVM
}

// Bootstrapper ...
type Bootstrapper struct {
	common.Bootstrapper
	common.Fetcher
	metrics

	// VtxBlocked tracks operations that are blocked on vertices
	VtxBlocked *queue.JobsWithMissing
	// TxBlocked tracks operations that are blocked on transactions
<<<<<<< HEAD
	VtxBlocked *queue.JobsWithMissing
	TxBlocked  *queue.Jobs
=======
	TxBlocked *queue.Jobs
>>>>>>> c32e4730

	Manager vertex.Manager
	VM      vertex.DAGVM

	// IDs of vertices that we will send a GetAncestors request for once we are
	// not at the max number of outstanding requests
	needToFetch ids.Set

	// Contains IDs of vertices that have recently been processed
	processedCache *cache.LRU
	// number of state transitions executed
	executedStateTransitions int

	delayAmount time.Duration
}

// Initialize this engine.
func (b *Bootstrapper) Initialize(
	config Config,
	onFinished func() error,
	namespace string,
	registerer prometheus.Registerer,
) error {
	b.VtxBlocked = config.VtxBlocked
	b.TxBlocked = config.TxBlocked
	b.Manager = config.Manager
	b.VM = config.VM
	b.processedCache = &cache.LRU{Size: cacheSize}
	b.OnFinished = onFinished
	b.executedStateTransitions = math.MaxInt32
	b.delayAmount = initialBootstrappingDelay

	if err := b.metrics.Initialize(namespace, registerer); err != nil {
		return err
	}

	b.VtxBlocked.SetParser(&vtxParser{
		log:         config.Ctx.Log,
		numAccepted: b.numAcceptedVts,
		numDropped:  b.numDroppedVts,
		manager:     b.Manager,
	})

	b.TxBlocked.SetParser(&txParser{
		log:         config.Ctx.Log,
		numAccepted: b.numAcceptedTxs,
		numDropped:  b.numDroppedTxs,
		vm:          b.VM,
	})

	config.Bootstrapable = b
	return b.Bootstrapper.Initialize(config.Config)
}

// CurrentAcceptedFrontier returns the set of vertices that this node has accepted
// that have no accepted children
func (b *Bootstrapper) CurrentAcceptedFrontier() ([]ids.ID, error) {
	return b.Manager.Edge(), nil
}

// FilterAccepted returns the IDs of vertices in [containerIDs] that this node has accepted
func (b *Bootstrapper) FilterAccepted(containerIDs []ids.ID) []ids.ID {
	acceptedVtxIDs := make([]ids.ID, 0, len(containerIDs))
	for _, vtxID := range containerIDs {
		if vtx, err := b.Manager.Get(vtxID); err == nil && vtx.Status() == choices.Accepted {
			acceptedVtxIDs = append(acceptedVtxIDs, vtxID)
		}
	}
	return acceptedVtxIDs
}

// Add the vertices in [vtxIDs] to the set of vertices that we need to fetch,
// and then fetch vertices (and their ancestors) until either there are no more
// to fetch or we are at the maximum number of outstanding requests.
func (b *Bootstrapper) fetch(vtxIDs ...ids.ID) error {
	b.needToFetch.Add(vtxIDs...)
	for b.needToFetch.Len() > 0 && b.OutstandingRequests.Len() < common.MaxOutstandingRequests {
		vtxID := b.needToFetch.CappedList(1)[0]
		b.needToFetch.Remove(vtxID)

		// Make sure we haven't already requested this vertex
		if b.OutstandingRequests.Contains(vtxID) {
			continue
		}

		// Make sure we don't already have this vertex
		if _, err := b.Manager.Get(vtxID); err == nil {
			continue
		}

		validators, err := b.Beacons.Sample(1) // validator to send request to
		if err != nil {
			return fmt.Errorf("dropping request for %s as there are no validators", vtxID)
		}
		validatorID := validators[0].ID()
		b.RequestID++

		b.OutstandingRequests.Add(validatorID, b.RequestID, vtxID)
		b.Sender.GetAncestors(validatorID, b.RequestID, vtxID) // request vertex and ancestors
	}
	return b.checkFinish()
}

// Process the vertices in [vtxs].
func (b *Bootstrapper) process(vtxs ...avalanche.Vertex) error {
	// Vertices that we need to process. Store them in a heap for deduplication
	// and so we always process vertices further down in the DAG first. This helps
	// to reduce the number of repeated DAG traversals.
	toProcess := vertex.NewHeap()
	for _, vtx := range vtxs {
		vtxID := vtx.ID()
		if _, ok := b.processedCache.Get(vtxID); !ok { // only process a vertex if we haven't already
			toProcess.Push(vtx)
		} else {
			b.VtxBlocked.RemoveMissingID(vtxID)
		}
	}

	vtxHeightSet := ids.Set{}
	prevHeight := uint64(0)

	for toProcess.Len() > 0 { // While there are unprocessed vertices
		vtx := toProcess.Pop() // Get an unknown vertex or one furthest down the DAG
		vtxID := vtx.ID()

		switch vtx.Status() {
		case choices.Unknown:
			b.VtxBlocked.AddMissingID(vtxID)
			b.needToFetch.Add(vtxID) // We don't have this vertex locally. Mark that we need to fetch it.
		case choices.Rejected:
			return fmt.Errorf("tried to accept %s even though it was previously rejected", vtxID)
		case choices.Processing:
			b.needToFetch.Remove(vtxID)
			b.VtxBlocked.RemoveMissingID(vtxID)

			// Add to queue of vertices to execute when bootstrapping finishes.
			if pushed, err := b.VtxBlocked.Push(&vertexJob{
				log:         b.Ctx.Log,
				numAccepted: b.numAcceptedVts,
				numDropped:  b.numDroppedVts,
				vtx:         vtx,
			}); err != nil {
				return err
			} else if !pushed {
				// If the vertex is already on the queue, then we have already
				// pushed [vtx]'s transactions and traversed into its parents.
				continue
			}

			txs, err := vtx.Txs()
			if err != nil {
				return err
			}
			for _, tx := range txs {
				// Add to queue of txs to execute when bootstrapping finishes.
				if pushed, err := b.TxBlocked.Push(&txJob{
					log:         b.Ctx.Log,
					numAccepted: b.numAcceptedTxs,
					numDropped:  b.numDroppedTxs,
					tx:          tx,
				}); err != nil {
					return err
				} else if pushed {
					b.numFetchedTxs.Inc()
				}
			}

			b.numFetchedVts.Inc()
			b.NumFetched++ // Progress tracker
			if b.NumFetched%queue.StatusUpdateFrequency == 0 {
				b.Ctx.Log.Info("fetched %d vertices", b.NumFetched)
			}

			parents, err := vtx.Parents()
			if err != nil {
				return err
			}
			for _, parent := range parents { // Process the parents of this vertex (traverse up the DAG)
				parentID := parent.ID()
				if _, ok := b.processedCache.Get(parentID); !ok { // But only if we haven't processed the parent
					if !vtxHeightSet.Contains(parentID) {
						toProcess.Push(parent)
					}
				}
			}
			height, err := vtx.Height()
			if err != nil {
				return err
			}
			if height%stripeDistance < stripeWidth { // See comment for stripeDistance
				b.processedCache.Put(vtxID, nil)
			}
			if height == prevHeight {
				vtxHeightSet.Add(vtxID)
			} else {
				// Set new height and reset [vtxHeightSet]
				prevHeight = height
				vtxHeightSet.Clear()
				vtxHeightSet.Add(vtxID)
			}
		}
	}

	if err := b.TxBlocked.Commit(); err != nil {
		return err
	}
	if err := b.VtxBlocked.Commit(); err != nil {
		return err
	}

	return b.fetch()
}

// MultiPut handles the receipt of multiple containers. Should be received in response to a GetAncestors message to [vdr]
// with request ID [requestID]. Expects vtxs[0] to be the vertex requested in the corresponding GetAncestors.
func (b *Bootstrapper) MultiPut(vdr ids.ShortID, requestID uint32, vtxs [][]byte) error {
	if lenVtxs := len(vtxs); lenVtxs > common.MaxContainersPerMultiPut {
		b.Ctx.Log.Debug("MultiPut(%s, %d) contains more than maximum number of vertices", vdr, requestID)
		return b.GetAncestorsFailed(vdr, requestID)
	} else if lenVtxs == 0 {
		b.Ctx.Log.Debug("MultiPut(%s, %d) contains no vertices", vdr, requestID)
		return b.GetAncestorsFailed(vdr, requestID)
	}

	requestedVtxID, requested := b.OutstandingRequests.Remove(vdr, requestID)
	vtx, err := b.Manager.Parse(vtxs[0]) // first vertex should be the one we requested in GetAncestors request
	if err != nil {
		if !requested {
			b.Ctx.Log.Debug("failed to parse unrequested vertex from %s with requestID %d: %s", vdr, requestID, err)
			return nil
		}

		b.Ctx.Log.Debug("failed to parse requested vertex %s: %s", requestedVtxID, err)
		b.Ctx.Log.Verbo("vertex: %s", formatting.DumpBytes{Bytes: vtxs[0]})
		return b.fetch(requestedVtxID)
	}

	vtxID := vtx.ID()
	// If the vertex is neither the requested vertex nor a needed vertex, return early and re-fetch if necessary
	if requested && requestedVtxID != vtxID {
		b.Ctx.Log.Debug("received incorrect vertex from %s with vertexID %s", vdr, vtxID)
		return b.fetch(requestedVtxID)
	}
	if !requested && !b.OutstandingRequests.Contains(vtxID) && !b.needToFetch.Contains(vtxID) {
		b.Ctx.Log.Debug("received un-needed vertex from %s with vertexID %s", vdr, vtxID)
		return nil
	}

	// Do not remove from outstanding requests if this did not answer a specific outstanding request
	// to ensure that real responses are not dropped in favor of potentially byzantine MultiPut messages that
	// could force the node to bootstrap 1 vertex at a time.
	b.needToFetch.Remove(vtxID)

	// All vertices added to [processVertices] have received transitive votes from the accepted frontier
	processVertices := make([]avalanche.Vertex, 1, len(vtxs)) // Process all of the valid vertices in this message
	processVertices[0] = vtx
	eligibleVertices := ids.Set{}
	parents, err := vtx.Parents()
	if err != nil {
		return err
	}
	for _, parent := range parents {
		eligibleVertices.Add(parent.ID())
	}

	for _, vtxBytes := range vtxs[1:] { // Parse/persist all the vertices
		vtx, err := b.Manager.Parse(vtxBytes) // Persists the vtx
		if err != nil {
			b.Ctx.Log.Debug("failed to parse vertex: %s", err)
			b.Ctx.Log.Verbo("vertex: %s", formatting.DumpBytes{Bytes: vtxBytes})
			break
		}
		vtxID := vtx.ID()
		if !eligibleVertices.Contains(vtxID) {
			b.Ctx.Log.Debug("received vertex that should not have been included in MultiPut from %s with vertexID %s", vdr, vtxID)
			break
		}
		eligibleVertices.Remove(vtxID)
		parents, err := vtx.Parents()
		if err != nil {
			return err
		}
		for _, parent := range parents {
			eligibleVertices.Add(parent.ID())
		}
		processVertices = append(processVertices, vtx)
		b.needToFetch.Remove(vtxID) // No need to fetch this vertex since we have it now
	}

	return b.process(processVertices...)
}

// GetAncestorsFailed is called when a GetAncestors message we sent fails
func (b *Bootstrapper) GetAncestorsFailed(vdr ids.ShortID, requestID uint32) error {
	vtxID, ok := b.OutstandingRequests.Remove(vdr, requestID)
	if !ok {
		b.Ctx.Log.Debug("GetAncestorsFailed(%s, %d) called but there was no outstanding request to this validator with this ID", vdr, requestID)
		return nil
	}
	// Send another request for the vertex
	return b.fetch(vtxID)
}

// ForceAccepted starts bootstrapping. Process the vertices in [accepterContainerIDs].
func (b *Bootstrapper) ForceAccepted(acceptedContainerIDs []ids.ID) error {
	if err := b.VM.Bootstrapping(); err != nil {
		return fmt.Errorf("failed to notify VM that bootstrapping has started: %w",
			err)
	}

	b.NumFetched = 0
<<<<<<< HEAD
	b.VtxBlocked.AddMissingID(acceptedContainerIDs...)
	pendingVtxs := b.VtxBlocked.MissingIDs()
	b.Ctx.Log.Debug("Starting bootstrapping with %d pending vertices %d from accepted frontier", len(pendingVtxs), len(acceptedContainerIDs))

	toProcess := make([]avalanche.Vertex, 0, len(pendingVtxs))
	for _, vtxID := range pendingVtxs {
=======

	pendingContainerIDs := b.VtxBlocked.MissingIDs()
	// Copy all of the missingIDs and the newly received [acceptedContainerIDs] into the same list
	// to kick off bootstrapping.
	checkIDs := make([]ids.ID, len(pendingContainerIDs)+len(acceptedContainerIDs))
	copy(checkIDs, pendingContainerIDs)
	copy(checkIDs[len(pendingContainerIDs):], acceptedContainerIDs)
	b.Ctx.Log.Debug("Starting bootstrapping with %d pending vertices and %d from accepted frontier", len(pendingContainerIDs), len(acceptedContainerIDs))

	toProcess := make([]avalanche.Vertex, 0, len(checkIDs))
	for _, vtxID := range checkIDs {
>>>>>>> c32e4730
		if vtx, err := b.Manager.Get(vtxID); err == nil {
			if vtx.Status() == choices.Accepted {
				b.VtxBlocked.RemoveMissingID(vtxID)
			} else {
				toProcess = append(toProcess, vtx) // Process this vertex.
			}
		} else {
			b.VtxBlocked.AddMissingID(vtxID)
			b.needToFetch.Add(vtxID) // We don't have this vertex. Mark that we have to fetch it.
		}
	}
	return b.process(toProcess...)
}

// checkFinish repeatedly executes pending transactions and requests new frontier blocks until there aren't any new ones
// after which it finishes the bootstrap process
func (b *Bootstrapper) checkFinish() error {
	// If there are outstanding requests for vertices or we still need to fetch vertices, we can't finish
	pendingJobs := b.VtxBlocked.MissingIDs()
	if b.Ctx.IsBootstrapped() || len(pendingJobs) > 0 {
		return nil
	}

	b.Ctx.Log.Info("bootstrapping fetched %d vertices. executing transaction state transitions...",
		b.NumFetched)

	_, err := b.TxBlocked.ExecuteAll(b.Ctx, b.Ctx.DecisionDispatcher)
	if err != nil {
		return err
	}

	b.Ctx.Log.Info("executing vertex state transitions...")
	executedVts, err := b.VtxBlocked.ExecuteAll(b.Ctx, b.Ctx.ConsensusDispatcher)
	if err != nil {
		return err
	}

	previouslyExecuted := b.executedStateTransitions
	b.executedStateTransitions = executedVts

	// Not that executedVts < c*previouslyExecuted is enforced so that the
	// bootstrapping process will terminate even as new vertices are being
	// issued.
	if executedVts > 0 && executedVts < previouslyExecuted/2 && b.RetryBootstrap {
		b.Ctx.Log.Info("bootstrapping is checking for more vertices before finishing the bootstrap process...")
		return b.RestartBootstrap(true)
	}

	b.Ctx.Log.Info("bootstrapping fetched enough vertices to finish the bootstrap process...")

	// Notify the subnet that this chain is synced
	b.Subnet.Bootstrapped(b.Ctx.ChainID)

	// If the subnet hasn't finished bootstrapping, this chain should remain
	// syncing.
	if !b.Subnet.IsBootstrapped() {
		b.Ctx.Log.Info("bootstrapping is waiting for the remaining chains in this subnet to finish syncing...")
		// Delay new incoming messages to avoid consuming unnecessary resources
		// while keeping up to date on the latest tip.
		b.Config.Delay.Delay(b.delayAmount)
		b.delayAmount *= 2
		if b.delayAmount > maxBootstrappingDelay {
			b.delayAmount = maxBootstrappingDelay
		}
		return b.RestartBootstrap(true)
	}

	return b.finish()
}

// Finish bootstrapping
func (b *Bootstrapper) finish() error {
	if err := b.VM.Bootstrapped(); err != nil {
		return fmt.Errorf("failed to notify VM that bootstrapping has finished: %w",
			err)
	}
	b.processedCache.Flush()

	// Start consensus
	if err := b.OnFinished(); err != nil {
		return err
	}
	b.Ctx.Bootstrapped()

	return nil
}

// Connected implements the Engine interface.
func (b *Bootstrapper) Connected(validatorID ids.ShortID) error {
	if connector, ok := b.VM.(validators.Connector); ok {
		connector.Connected(validatorID)
	}
	return b.Bootstrapper.Connected(validatorID)
}

// Disconnected implements the Engine interface.
func (b *Bootstrapper) Disconnected(validatorID ids.ShortID) error {
	if connector, ok := b.VM.(validators.Connector); ok {
		connector.Disconnected(validatorID)
	}
	return b.Bootstrapper.Disconnected(validatorID)
}<|MERGE_RESOLUTION|>--- conflicted
+++ resolved
@@ -41,12 +41,7 @@
 	// VtxBlocked tracks operations that are blocked on vertices
 	VtxBlocked *queue.JobsWithMissing
 	// TxBlocked tracks operations that are blocked on transactions
-<<<<<<< HEAD
-	VtxBlocked *queue.JobsWithMissing
-	TxBlocked  *queue.Jobs
-=======
 	TxBlocked *queue.Jobs
->>>>>>> c32e4730
 
 	Manager vertex.Manager
 	VM      vertex.DAGVM
@@ -61,12 +56,7 @@
 	// VtxBlocked tracks operations that are blocked on vertices
 	VtxBlocked *queue.JobsWithMissing
 	// TxBlocked tracks operations that are blocked on transactions
-<<<<<<< HEAD
-	VtxBlocked *queue.JobsWithMissing
-	TxBlocked  *queue.Jobs
-=======
 	TxBlocked *queue.Jobs
->>>>>>> c32e4730
 
 	Manager vertex.Manager
 	VM      vertex.DAGVM
@@ -378,14 +368,6 @@
 	}
 
 	b.NumFetched = 0
-<<<<<<< HEAD
-	b.VtxBlocked.AddMissingID(acceptedContainerIDs...)
-	pendingVtxs := b.VtxBlocked.MissingIDs()
-	b.Ctx.Log.Debug("Starting bootstrapping with %d pending vertices %d from accepted frontier", len(pendingVtxs), len(acceptedContainerIDs))
-
-	toProcess := make([]avalanche.Vertex, 0, len(pendingVtxs))
-	for _, vtxID := range pendingVtxs {
-=======
 
 	pendingContainerIDs := b.VtxBlocked.MissingIDs()
 	// Copy all of the missingIDs and the newly received [acceptedContainerIDs] into the same list
@@ -397,7 +379,6 @@
 
 	toProcess := make([]avalanche.Vertex, 0, len(checkIDs))
 	for _, vtxID := range checkIDs {
->>>>>>> c32e4730
 		if vtx, err := b.Manager.Get(vtxID); err == nil {
 			if vtx.Status() == choices.Accepted {
 				b.VtxBlocked.RemoveMissingID(vtxID)
