// (c) 2019-2020, Ava Labs, Inc. All rights reserved.
// See the file LICENSE for licensing terms.

// Package state manages the meta-data required by consensus for an avalanche
// dag.
package state

import (
	"errors"
	"fmt"

	"github.com/ava-labs/avalanchego/cache"
	"github.com/ava-labs/avalanchego/database"
	"github.com/ava-labs/avalanchego/database/versiondb"
	"github.com/ava-labs/avalanchego/ids"
	"github.com/ava-labs/avalanchego/snow"
	"github.com/ava-labs/avalanchego/snow/choices"
	"github.com/ava-labs/avalanchego/snow/consensus/avalanche"
	"github.com/ava-labs/avalanchego/snow/consensus/snowstorm/conflicts"
	"github.com/ava-labs/avalanchego/snow/engine/avalanche/vertex"
	"github.com/ava-labs/avalanchego/utils/hashing"
	"github.com/ava-labs/avalanchego/utils/math"
)

const (
	dbCacheSize = 10000
	idCacheSize = 1000
)

var (
	errUnknownVertex = errors.New("unknown vertex")
	errWrongChainID  = errors.New("wrong ChainID in vertex")
)

// Serializer manages the state of multiple vertices
type Serializer struct {
	ctx   *snow.Context
	vm    vertex.DAGVM
	state *prefixedState
	db    *versiondb.Database
	edge  ids.Set
}

// Initialize implements the avalanche.State interface
func (s *Serializer) Initialize(ctx *snow.Context, vm vertex.DAGVM, db database.Database) {
	s.ctx = ctx
	s.vm = vm

	vdb := versiondb.New(db)
	dbCache := &cache.LRU{Size: dbCacheSize}
	rawState := &state{
		serializer: s,
		dbCache:    dbCache,
		db:         vdb,
	}
	s.state = newPrefixedState(rawState, idCacheSize)
	s.db = vdb

	s.edge.Add(s.state.Edge()...)
}

// ParseVertex implements the avalanche.State interface
func (s *Serializer) ParseVertex(b []byte) (avalanche.Vertex, error) {
	return newUniqueVertex(s, b)
}

// BuildVertex implements the avalanche.State interface
<<<<<<< HEAD
func (s *Serializer) BuildVertex(parentSet ids.Set, txs []conflicts.Tx) (avalanche.Vertex, error) {
=======
func (s *Serializer) BuildVertex(parentIDs []ids.ID, txs []snowstorm.Tx) (avalanche.Vertex, error) {
>>>>>>> 4eac78d2
	if len(txs) == 0 {
		return nil, errNoTxs
	} else if l := len(txs); l > maxTxsPerVtx {
		return nil, fmt.Errorf("number of txs (%d) exceeds max (%d)", l, maxTxsPerVtx)
	} else if l := len(parentIDs); l > maxNumParents {
		return nil, fmt.Errorf("number of parents (%d) exceeds max (%d)", l, maxNumParents)
	}

	ids.SortIDs(parentIDs)
	sortTxs(txs)

	height := uint64(0)
	for _, parentID := range parentIDs {
		parent, err := s.getVertex(parentID)
		if err != nil {
			return nil, err
		}
		height = math.Max64(height, parent.v.vtx.height)
	}

	vtx := &innerVertex{
		chainID:   s.ctx.ChainID,
		height:    height + 1,
		parentIDs: parentIDs,
		txs:       txs,
	}

	bytes, err := vtx.Marshal()
	if err != nil {
		return nil, err
	}
	vtx.bytes = bytes
	vtx.id = hashing.ComputeHash256Array(vtx.bytes)

	uVtx := &uniqueVertex{
		serializer: s,
		vtxID:      vtx.ID(),
	}
	// setVertex handles the case where this vertex already exists even
	// though we just made it
	return uVtx, uVtx.setVertex(vtx)
}

// GetVertex implements the avalanche.State interface
func (s *Serializer) GetVertex(vtxID ids.ID) (avalanche.Vertex, error) { return s.getVertex(vtxID) }

// Edge implements the avalanche.State interface
func (s *Serializer) Edge() []ids.ID { return s.edge.List() }

func (s *Serializer) parseVertex(b []byte) (*innerVertex, error) {
	vtx := &innerVertex{}
	if err := vtx.Unmarshal(b, s.vm); err != nil {
		return nil, err
	} else if vtx.chainID != s.ctx.ChainID {
		return nil, errWrongChainID
	}
	return vtx, nil
}

func (s *Serializer) getVertex(vtxID ids.ID) (*uniqueVertex, error) {
	vtx := &uniqueVertex{
		serializer: s,
		vtxID:      vtxID,
	}
	if vtx.Status() == choices.Unknown {
		return nil, errUnknownVertex
	}
	return vtx, nil
}<|MERGE_RESOLUTION|>--- conflicted
+++ resolved
@@ -65,11 +65,7 @@
 }
 
 // BuildVertex implements the avalanche.State interface
-<<<<<<< HEAD
-func (s *Serializer) BuildVertex(parentSet ids.Set, txs []conflicts.Tx) (avalanche.Vertex, error) {
-=======
-func (s *Serializer) BuildVertex(parentIDs []ids.ID, txs []snowstorm.Tx) (avalanche.Vertex, error) {
->>>>>>> 4eac78d2
+func (s *Serializer) BuildVertex(parentIDs []ids.ID, txs []conflicts.Tx) (avalanche.Vertex, error) {
 	if len(txs) == 0 {
 		return nil, errNoTxs
 	} else if l := len(txs); l > maxTxsPerVtx {
