// Copyright (C) 2019-2023, Ava Labs, Inc. All rights reserved.
// See the file LICENSE for licensing terms.

package snowman

import (
	"context"

	"go.uber.org/zap"

	"github.com/ava-labs/avalanchego/ids"
	"github.com/ava-labs/avalanchego/utils/bag"
	"github.com/ava-labs/avalanchego/utils/set"
)

// Voter records chits received from [vdr] once its dependencies are met.
type voter struct {
	t               *Transitive
	vdr             ids.NodeID
	requestID       uint32
	responseOptions []ids.ID
	deps            set.Set[ids.ID]
}

func (v *voter) Dependencies() set.Set[ids.ID] {
	return v.deps
}

// Mark that a dependency has been met.
func (v *voter) Fulfill(ctx context.Context, id ids.ID) {
	v.deps.Remove(id)
	v.Update(ctx)
}

// Abandon this attempt to record chits.
func (v *voter) Abandon(ctx context.Context, id ids.ID) {
	v.Fulfill(ctx, id)
}

func (v *voter) Update(ctx context.Context) {
	if v.deps.Len() != 0 || v.t.errs.Errored() {
		return
	}

	var (
		vote       ids.ID
		shouldVote bool
	)
	for _, voteOption := range v.responseOptions {
		// To prevent any potential deadlocks with un-disclosed dependencies,
		// votes must be bubbled to the nearest valid block
		vote, shouldVote = v.getProcessingAncestor(ctx, voteOption)
		if shouldVote {
			break
		}
	}

	var results []bag.Bag[ids.ID]
	if shouldVote {
		results = v.t.polls.Vote(v.requestID, v.vdr, vote)
	} else {
		results = v.t.polls.Drop(v.requestID, v.vdr)
	}

	if len(results) == 0 {
		return
	}

	for _, result := range results {
		result := result
		v.t.Ctx.Log.Debug("finishing poll",
			zap.Stringer("result", &result),
		)
		if err := v.t.Consensus.RecordPoll(ctx, result); err != nil {
			v.t.errs.Add(err)
		}
	}

	if v.t.errs.Errored() {
		return
	}

	if err := v.t.VM.SetPreference(ctx, v.t.Consensus.Preference()); err != nil {
		v.t.errs.Add(err)
		return
	}

	if v.t.Consensus.NumProcessing() == 0 {
		v.t.Ctx.Log.Debug("Snowman engine can quiesce")
		return
	}

	v.t.Ctx.Log.Debug("Snowman engine can't quiesce")
	v.t.repoll(ctx)
}

// getProcessingAncestor finds [initialVote]'s most recent ancestor that is
// processing in consensus. If no ancestor could be found, false is returned.
//
<<<<<<< HEAD
// Note: If [initialVote] is processing, then [initialVote] will be returned.
func (v *voter) getProcessingAncestor(ctx context.Context, initialVote ids.ID) (ids.ID, bool) {
	// If [bubbledVote] != [initialVote], it is guaranteed that [bubbledVote] is
	// in processing. Otherwise, we attempt to iterate through any blocks we
	// have at our disposal as a best-effort mechanism to find a valid ancestor.
	bubbledVote := v.t.nonVerifieds.GetRoot(initialVote)
	for {
		blk, err := v.t.GetBlock(ctx, bubbledVote)
=======
// Note: bubbleVotes does not bubbleVotes to all of the ancestors in consensus,
// just the most recent one. bubbling to the rest of the ancestors, which may
// also be in consensus is handled in RecordPoll.
func (v *voter) bubbleVotes(ctx context.Context, votes bag.Bag[ids.ID]) bag.Bag[ids.ID] {
	bubbledVotes := bag.Bag[ids.ID]{}

votesLoop:
	for _, vote := range votes.List() {
		count := votes.Count(vote)
		// use rootID in case of this is a non-verified block ID
		rootID := v.t.nonVerifieds.GetAncestor(vote)
		v.t.Ctx.Log.Verbo("bubbling vote(s) through unverified blocks",
			zap.Int("numVotes", count),
			zap.Stringer("voteID", vote),
			zap.Stringer("parentID", rootID),
		)

		blk, err := v.t.GetBlock(ctx, rootID)
>>>>>>> 07eceb3e
		// If we cannot retrieve the block, drop [vote]
		if err != nil {
			v.t.Ctx.Log.Debug("dropping vote",
				zap.String("reason", "ancestor couldn't be fetched"),
				zap.Stringer("initialVoteID", initialVote),
				zap.Stringer("bubbledVoteID", bubbledVote),
				zap.Error(err),
			)
			return ids.Empty, false
		}

		if v.t.Consensus.Decided(blk) {
			v.t.Ctx.Log.Debug("dropping vote",
				zap.String("reason", "bubbled vote already decided"),
				zap.Stringer("initialVoteID", initialVote),
				zap.Stringer("bubbledVoteID", bubbledVote),
				zap.Stringer("status", blk.Status()),
				zap.Uint64("height", blk.Height()),
			)
			return ids.Empty, false
		}

		if v.t.Consensus.Processing(bubbledVote) {
			v.t.Ctx.Log.Verbo("applying vote",
				zap.Stringer("initialVoteID", initialVote),
				zap.Stringer("bubbledVoteID", bubbledVote),
				zap.Uint64("height", blk.Height()),
			)
			return bubbledVote, true
		}

		bubbledVote = blk.Parent()
	}
}<|MERGE_RESOLUTION|>--- conflicted
+++ resolved
@@ -97,35 +97,14 @@
 // getProcessingAncestor finds [initialVote]'s most recent ancestor that is
 // processing in consensus. If no ancestor could be found, false is returned.
 //
-<<<<<<< HEAD
 // Note: If [initialVote] is processing, then [initialVote] will be returned.
 func (v *voter) getProcessingAncestor(ctx context.Context, initialVote ids.ID) (ids.ID, bool) {
 	// If [bubbledVote] != [initialVote], it is guaranteed that [bubbledVote] is
 	// in processing. Otherwise, we attempt to iterate through any blocks we
 	// have at our disposal as a best-effort mechanism to find a valid ancestor.
-	bubbledVote := v.t.nonVerifieds.GetRoot(initialVote)
+	bubbledVote := v.t.nonVerifieds.GetAncestor(initialVote)
 	for {
 		blk, err := v.t.GetBlock(ctx, bubbledVote)
-=======
-// Note: bubbleVotes does not bubbleVotes to all of the ancestors in consensus,
-// just the most recent one. bubbling to the rest of the ancestors, which may
-// also be in consensus is handled in RecordPoll.
-func (v *voter) bubbleVotes(ctx context.Context, votes bag.Bag[ids.ID]) bag.Bag[ids.ID] {
-	bubbledVotes := bag.Bag[ids.ID]{}
-
-votesLoop:
-	for _, vote := range votes.List() {
-		count := votes.Count(vote)
-		// use rootID in case of this is a non-verified block ID
-		rootID := v.t.nonVerifieds.GetAncestor(vote)
-		v.t.Ctx.Log.Verbo("bubbling vote(s) through unverified blocks",
-			zap.Int("numVotes", count),
-			zap.Stringer("voteID", vote),
-			zap.Stringer("parentID", rootID),
-		)
-
-		blk, err := v.t.GetBlock(ctx, rootID)
->>>>>>> 07eceb3e
 		// If we cannot retrieve the block, drop [vote]
 		if err != nil {
 			v.t.Ctx.Log.Debug("dropping vote",
