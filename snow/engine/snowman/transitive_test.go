--- conflicted
+++ resolved
@@ -261,11 +261,7 @@
 
 	queried := new(bool)
 	queryRequestID := new(uint32)
-<<<<<<< HEAD
-	sender.SendPushQueryF = func(_ context.Context, inVdrs ids.NodeIDSet, requestID uint32, blkID ids.ID, blkBytes []byte) {
-=======
-	sender.SendPushQueryF = func(inVdrs ids.NodeIDSet, requestID uint32, blkBytes []byte) {
->>>>>>> 75ca54f9
+	sender.SendPushQueryF = func(_ context.Context, inVdrs ids.NodeIDSet, requestID uint32, blkBytes []byte) {
 		if *queried {
 			t.Fatalf("Asked multiple times")
 		}
@@ -336,11 +332,7 @@
 	}
 
 	*queried = false
-<<<<<<< HEAD
-	sender.SendPushQueryF = func(_ context.Context, inVdrs ids.NodeIDSet, requestID uint32, blkID ids.ID, blkBytes []byte) {
-=======
-	sender.SendPushQueryF = func(inVdrs ids.NodeIDSet, requestID uint32, blkBytes []byte) {
->>>>>>> 75ca54f9
+	sender.SendPushQueryF = func(_ context.Context, inVdrs ids.NodeIDSet, requestID uint32, blkBytes []byte) {
 		if *queried {
 			t.Fatalf("Asked multiple times")
 		}
@@ -476,11 +468,7 @@
 
 	queried := new(bool)
 	queryRequestID := new(uint32)
-<<<<<<< HEAD
-	sender.SendPushQueryF = func(_ context.Context, inVdrs ids.NodeIDSet, requestID uint32, blkID ids.ID, blkBytes []byte) {
-=======
-	sender.SendPushQueryF = func(inVdrs ids.NodeIDSet, requestID uint32, blkBytes []byte) {
->>>>>>> 75ca54f9
+	sender.SendPushQueryF = func(_ context.Context, inVdrs ids.NodeIDSet, requestID uint32, blkBytes []byte) {
 		if *queried {
 			t.Fatalf("Asked multiple times")
 		}
@@ -572,11 +560,7 @@
 
 	*queried = false
 	secondQueryRequestID := new(uint32)
-<<<<<<< HEAD
-	sender.SendPushQueryF = func(_ context.Context, inVdrs ids.NodeIDSet, requestID uint32, blkID ids.ID, blkBytes []byte) {
-=======
-	sender.SendPushQueryF = func(inVdrs ids.NodeIDSet, requestID uint32, blkBytes []byte) {
->>>>>>> 75ca54f9
+	sender.SendPushQueryF = func(_ context.Context, inVdrs ids.NodeIDSet, requestID uint32, blkBytes []byte) {
 		if *queried {
 			t.Fatalf("Asked multiple times")
 		}
@@ -711,11 +695,7 @@
 	}
 
 	added := new(bool)
-<<<<<<< HEAD
-	sender.SendPutF = func(_ context.Context, inVdr ids.NodeID, requestID uint32, blkID ids.ID, blk []byte) {
-=======
-	sender.SendPutF = func(inVdr ids.NodeID, requestID uint32, blk []byte) {
->>>>>>> 75ca54f9
+	sender.SendPutF = func(_ context.Context, inVdr ids.NodeID, requestID uint32, blk []byte) {
 		if vdr != inVdr {
 			t.Fatalf("Wrong validator")
 		}
@@ -791,11 +771,7 @@
 	}
 
 	queried := new(bool)
-<<<<<<< HEAD
-	sender.SendPushQueryF = func(_ context.Context, inVdrs ids.NodeIDSet, _ uint32, blkID ids.ID, blkBytes []byte) {
-=======
-	sender.SendPushQueryF = func(inVdrs ids.NodeIDSet, _ uint32, blkBytes []byte) {
->>>>>>> 75ca54f9
+	sender.SendPushQueryF = func(_ context.Context, inVdrs ids.NodeIDSet, _ uint32, blkBytes []byte) {
 		if *queried {
 			t.Fatalf("Asked multiple times")
 		}
@@ -847,11 +823,7 @@
 	}
 
 	queried := new(bool)
-<<<<<<< HEAD
-	sender.SendPushQueryF = func(_ context.Context, inVdrs ids.NodeIDSet, _ uint32, blkID ids.ID, blkBytes []byte) {
-=======
-	sender.SendPushQueryF = func(inVdrs ids.NodeIDSet, _ uint32, blkBytes []byte) {
->>>>>>> 75ca54f9
+	sender.SendPushQueryF = func(_ context.Context, inVdrs ids.NodeIDSet, _ uint32, blkBytes []byte) {
 		if *queried {
 			t.Fatalf("Asked multiple times")
 		}
@@ -980,11 +952,7 @@
 
 	queried := new(bool)
 	queryRequestID := new(uint32)
-<<<<<<< HEAD
-	sender.SendPushQueryF = func(_ context.Context, inVdrs ids.NodeIDSet, requestID uint32, blkID ids.ID, blkBytes []byte) {
-=======
-	sender.SendPushQueryF = func(inVdrs ids.NodeIDSet, requestID uint32, blkBytes []byte) {
->>>>>>> 75ca54f9
+	sender.SendPushQueryF = func(_ context.Context, inVdrs ids.NodeIDSet, requestID uint32, blkBytes []byte) {
 		if *queried {
 			t.Fatalf("Asked multiple times")
 		}
@@ -1352,11 +1320,7 @@
 	}
 
 	queryRequestID := new(uint32)
-<<<<<<< HEAD
-	sender.SendPushQueryF = func(_ context.Context, inVdrs ids.NodeIDSet, requestID uint32, blkID ids.ID, blkBytes []byte) {
-=======
-	sender.SendPushQueryF = func(inVdrs ids.NodeIDSet, requestID uint32, blkBytes []byte) {
->>>>>>> 75ca54f9
+	sender.SendPushQueryF = func(_ context.Context, inVdrs ids.NodeIDSet, requestID uint32, blkBytes []byte) {
 		*queryRequestID = requestID
 		vdrSet := ids.NodeIDSet{}
 		vdrSet.Add(vdr)
@@ -1469,11 +1433,7 @@
 	invalidBlkID := invalidBlk.ID()
 
 	reqID := new(uint32)
-<<<<<<< HEAD
-	sender.SendPushQueryF = func(_ context.Context, _ ids.NodeIDSet, requestID uint32, _ ids.ID, _ []byte) {
-=======
-	sender.SendPushQueryF = func(_ ids.NodeIDSet, requestID uint32, _ []byte) {
->>>>>>> 75ca54f9
+	sender.SendPushQueryF = func(_ context.Context, _ ids.NodeIDSet, requestID uint32, _ []byte) {
 		*reqID = requestID
 	}
 	sender.SendPullQueryF = func(_ context.Context, _ ids.NodeIDSet, requestID uint32, _ ids.ID) {}
@@ -1521,11 +1481,7 @@
 	}
 
 	called := new(bool)
-<<<<<<< HEAD
-	sender.SendGossipF = func(_ context.Context, blkID ids.ID, blkBytes []byte) {
-=======
-	sender.SendGossipF = func(blkBytes []byte) {
->>>>>>> 75ca54f9
+	sender.SendGossipF = func(_ context.Context, blkBytes []byte) {
 		*called = true
 		if !bytes.Equal(blkBytes, gBlk.Bytes()) {
 			t.Fatal(errUnknownBytes)
@@ -1834,17 +1790,10 @@
 	}
 
 	numPushed := new(int)
-<<<<<<< HEAD
-	sender.SendPushQueryF = func(_ context.Context, _ ids.NodeIDSet, _ uint32, _ ids.ID, _ []byte) { *numPushed++ }
+	sender.SendPushQueryF = func(context.Context, ids.NodeIDSet, uint32, []byte) { *numPushed++ }
 
 	numPulled := new(int)
-	sender.SendPullQueryF = func(_ context.Context, _ ids.NodeIDSet, _ uint32, _ ids.ID) { *numPulled++ }
-=======
-	sender.SendPushQueryF = func(ids.NodeIDSet, uint32, []byte) { *numPushed++ }
-
-	numPulled := new(int)
-	sender.SendPullQueryF = func(ids.NodeIDSet, uint32, ids.ID) { *numPulled++ }
->>>>>>> 75ca54f9
+	sender.SendPullQueryF = func(context.Context, ids.NodeIDSet, uint32, ids.ID) { *numPulled++ }
 
 	if err := te.Put(context.Background(), vdr, 0, pendingBlk.Bytes()); err != nil {
 		t.Fatal(err)
@@ -1936,11 +1885,7 @@
 
 	queried := new(bool)
 	queryRequestID := new(uint32)
-<<<<<<< HEAD
-	sender.SendPushQueryF = func(_ context.Context, inVdrs ids.NodeIDSet, requestID uint32, blkID ids.ID, blkBytes []byte) {
-=======
-	sender.SendPushQueryF = func(inVdrs ids.NodeIDSet, requestID uint32, blkBytes []byte) {
->>>>>>> 75ca54f9
+	sender.SendPushQueryF = func(_ context.Context, inVdrs ids.NodeIDSet, requestID uint32, blkBytes []byte) {
 		if *queried {
 			t.Fatalf("Asked multiple times")
 		}
@@ -2077,11 +2022,7 @@
 		queried bool
 		reqID   uint32
 	)
-<<<<<<< HEAD
-	sender.SendPushQueryF = func(_ context.Context, inVdrs ids.NodeIDSet, rID uint32, blkID ids.ID, blkBytes []byte) {
-=======
-	sender.SendPushQueryF = func(inVdrs ids.NodeIDSet, rID uint32, _ []byte) {
->>>>>>> 75ca54f9
+	sender.SendPushQueryF = func(_ context.Context, inVdrs ids.NodeIDSet, rID uint32, _ []byte) {
 		reqID = rID
 		if queried {
 			t.Fatalf("Asked multiple times")
@@ -2209,11 +2150,7 @@
 		asked bool
 		reqID uint32
 	)
-<<<<<<< HEAD
-	sender.SendPushQueryF = func(_ context.Context, _ ids.NodeIDSet, rID uint32, _ ids.ID, blkBytes []byte) {
-=======
-	sender.SendPushQueryF = func(_ ids.NodeIDSet, rID uint32, blkBytes []byte) {
->>>>>>> 75ca54f9
+	sender.SendPushQueryF = func(_ context.Context, _ ids.NodeIDSet, rID uint32, blkBytes []byte) {
 		asked = true
 		reqID = rID
 	}
@@ -2317,11 +2254,7 @@
 		queried bool
 		reqID   uint32
 	)
-<<<<<<< HEAD
-	sender.SendPushQueryF = func(_ context.Context, _ ids.NodeIDSet, rID uint32, _ ids.ID, blkBytes []byte) {
-=======
-	sender.SendPushQueryF = func(_ ids.NodeIDSet, rID uint32, _ []byte) {
->>>>>>> 75ca54f9
+	sender.SendPushQueryF = func(_ context.Context, _ ids.NodeIDSet, rID uint32, _ []byte) {
 		queried = true
 		reqID = rID
 	}
@@ -2355,11 +2288,7 @@
 
 	queried = false
 	var asked bool
-<<<<<<< HEAD
-	sender.SendPushQueryF = func(_ context.Context, _ ids.NodeIDSet, rID uint32, _ ids.ID, blkBytes []byte) {
-=======
-	sender.SendPushQueryF = func(ids.NodeIDSet, uint32, []byte) {
->>>>>>> 75ca54f9
+	sender.SendPushQueryF = func(context.Context, ids.NodeIDSet, uint32, []byte) {
 		queried = true
 	}
 	sender.SendGetF = func(_ context.Context, _ ids.NodeID, rID uint32, blkID ids.ID) {
@@ -2457,11 +2386,7 @@
 		queried bool
 		reqID   uint32
 	)
-<<<<<<< HEAD
-	sender.SendPushQueryF = func(_ context.Context, _ ids.NodeIDSet, rID uint32, _ ids.ID, blkBytes []byte) {
-=======
-	sender.SendPushQueryF = func(_ ids.NodeIDSet, rID uint32, _ []byte) {
->>>>>>> 75ca54f9
+	sender.SendPushQueryF = func(_ context.Context, _ ids.NodeIDSet, rID uint32, _ []byte) {
 		queried = true
 		reqID = rID
 	}
@@ -2557,11 +2482,7 @@
 		queried bool
 		reqID   uint32
 	)
-<<<<<<< HEAD
-	sender.SendPushQueryF = func(_ context.Context, _ ids.NodeIDSet, rID uint32, _ ids.ID, blkBytes []byte) {
-=======
-	sender.SendPushQueryF = func(_ ids.NodeIDSet, rID uint32, blkBytes []byte) {
->>>>>>> 75ca54f9
+	sender.SendPushQueryF = func(_ context.Context, _ ids.NodeIDSet, rID uint32, blkBytes []byte) {
 		queried = true
 		reqID = rID
 	}
@@ -2652,13 +2573,8 @@
 		}
 	}
 
-<<<<<<< HEAD
-	sender.SendPushQueryF = func(_ context.Context, _ ids.NodeIDSet, _ uint32, blkID ids.ID, _ []byte) {
-		if blkID == nonPreferredBlk.ID() {
-=======
-	sender.SendPushQueryF = func(_ ids.NodeIDSet, _ uint32, blkBytes []byte) {
+	sender.SendPushQueryF = func(_ context.Context, _ ids.NodeIDSet, _ uint32, blkBytes []byte) {
 		if bytes.Equal(nonPreferredBlk.Bytes(), blkBytes) {
->>>>>>> 75ca54f9
 			t.Fatalf("gossiped non-preferred block")
 		}
 	}
@@ -2682,11 +2598,12 @@
 // to ensure that the consensus engine correctly handles the case that votes can
 // be bubbled correctly through a block that cannot pass verification until one
 // of its ancestors has been marked as accepted.
-//  G
-//  |
-//  A
-//  |
-//  B
+//
+//	G
+//	|
+//	A
+//	|
+//	B
 func TestEngineBubbleVotesThroughInvalidBlock(t *testing.T) {
 	vdr, _, sender, vm, te, gBlk := setupDefaultConfig(t)
 
@@ -2766,11 +2683,7 @@
 	// [blk2] since it currently fails verification.
 	queried := new(bool)
 	queryRequestID := new(uint32)
-<<<<<<< HEAD
-	sender.SendPushQueryF = func(_ context.Context, inVdrs ids.NodeIDSet, requestID uint32, blkID ids.ID, blkBytes []byte) {
-=======
-	sender.SendPushQueryF = func(inVdrs ids.NodeIDSet, requestID uint32, blkBytes []byte) {
->>>>>>> 75ca54f9
+	sender.SendPushQueryF = func(_ context.Context, inVdrs ids.NodeIDSet, requestID uint32, blkBytes []byte) {
 		if *queried {
 			t.Fatalf("Asked multiple times")
 		}
@@ -2867,11 +2780,7 @@
 	}
 	*queried = false
 	// Prepare to PushQuery [blk2] after receiving a Gossip message with [blk2].
-<<<<<<< HEAD
-	sender.SendPushQueryF = func(_ context.Context, inVdrs ids.NodeIDSet, requestID uint32, blkID ids.ID, blkBytes []byte) {
-=======
-	sender.SendPushQueryF = func(inVdrs ids.NodeIDSet, requestID uint32, blkBytes []byte) {
->>>>>>> 75ca54f9
+	sender.SendPushQueryF = func(_ context.Context, inVdrs ids.NodeIDSet, requestID uint32, blkBytes []byte) {
 		if *queried {
 			t.Fatalf("Asked multiple times")
 		}
@@ -2910,13 +2819,14 @@
 // regression test to ensure that the consensus engine correctly handles the
 // case that votes can be bubbled correctly through a chain that cannot pass
 // verification until one of its ancestors has been marked as accepted.
-//  G
-//  |
-//  A
-//  |
-//  B
-//  |
-//  C
+//
+//	G
+//	|
+//	A
+//	|
+//	B
+//	|
+//	C
 func TestEngineBubbleVotesThroughInvalidChain(t *testing.T) {
 	vdr, _, sender, vm, te, gBlk := setupDefaultConfig(t)
 
@@ -3011,11 +2921,7 @@
 	// We should not PushQuery [blk3] because [blk2] wasn't issued.
 	queried := new(bool)
 	queryRequestID := new(uint32)
-<<<<<<< HEAD
-	sender.SendPushQueryF = func(_ context.Context, inVdrs ids.NodeIDSet, requestID uint32, blkID ids.ID, blkBytes []byte) {
-=======
-	sender.SendPushQueryF = func(inVdrs ids.NodeIDSet, requestID uint32, blkBytes []byte) {
->>>>>>> 75ca54f9
+	sender.SendPushQueryF = func(_ context.Context, inVdrs ids.NodeIDSet, requestID uint32, blkBytes []byte) {
 		if *queried {
 			t.Fatalf("Asked multiple times")
 		}
@@ -3202,11 +3108,7 @@
 				pushQuerySent := new(bool)
 				pushQueryReqID := new(uint32)
 				pushQueriedVdrs := ids.NodeIDSet{}
-<<<<<<< HEAD
-				sender.SendPushQueryF = func(_ context.Context, inVdrs ids.NodeIDSet, requestID uint32, blkID ids.ID, blkBytes []byte) {
-=======
-				sender.SendPushQueryF = func(inVdrs ids.NodeIDSet, requestID uint32, blkBytes []byte) {
->>>>>>> 75ca54f9
+				sender.SendPushQueryF = func(_ context.Context, inVdrs ids.NodeIDSet, requestID uint32, blkBytes []byte) {
 					switch {
 					case *pushQuerySent:
 						t.Fatal("Asked multiple times")
@@ -3316,13 +3218,13 @@
 	}
 
 	queryRequestGPID := new(uint32)
-	sender.SendPushQueryF = func(_ ids.NodeIDSet, requestID uint32, blkBytes []byte) {
+	sender.SendPushQueryF = func(_ context.Context, _ ids.NodeIDSet, requestID uint32, blkBytes []byte) {
 		require.Equal(grandParentBlk.Bytes(), blkBytes)
 		*queryRequestGPID = requestID
 	}
 
 	// Give the engine the grandparent
-	err := te.Put(vdr, 0, grandParentBlk.BytesV)
+	err := te.Put(context.Background(), vdr, 0, grandParentBlk.BytesV)
 	require.NoError(err)
 
 	vm.ParseBlockF = func(b []byte) (snowman.Block, error) {
@@ -3333,7 +3235,7 @@
 	// Give the node [parentBlkA]/[parentBlkB].
 	// When it's parsed we get [parentBlkA] (not [parentBlkB]).
 	// [parentBlkA] fails verification and gets put into [te.nonVerifiedCache].
-	err = te.Put(vdr, 0, parentBlkA.BytesV)
+	err = te.Put(context.Background(), vdr, 0, parentBlkA.BytesV)
 	require.NoError(err)
 
 	vm.ParseBlockF = func(b []byte) (snowman.Block, error) {
@@ -3355,7 +3257,7 @@
 	}
 
 	queryRequestAID := new(uint32)
-	sender.SendPushQueryF = func(_ ids.NodeIDSet, requestID uint32, blkBytes []byte) {
+	sender.SendPushQueryF = func(_ context.Context, _ ids.NodeIDSet, requestID uint32, blkBytes []byte) {
 		require.Equal(parentBlkA.Bytes(), blkBytes)
 		*queryRequestAID = requestID
 	}
@@ -3366,14 +3268,14 @@
 	// When we fetch it using [GetBlockF] we get [parentBlkB].
 	// Note that [parentBlkB] doesn't fail verification and is issued into consensus.
 	// This evicts [parentBlkA] from [te.nonVerifiedCache].
-	err = te.Put(vdr, 0, parentBlkA.BytesV)
+	err = te.Put(context.Background(), vdr, 0, parentBlkA.BytesV)
 	require.NoError(err)
 
 	// Give 2 chits for [parentBlkA]/[parentBlkB]
-	err = te.Chits(vdr, *queryRequestAID, []ids.ID{parentBlkB.IDV})
+	err = te.Chits(context.Background(), vdr, *queryRequestAID, []ids.ID{parentBlkB.IDV})
 	require.NoError(err)
 
-	err = te.Chits(vdr, *queryRequestGPID, []ids.ID{parentBlkB.IDV})
+	err = te.Chits(context.Background(), vdr, *queryRequestGPID, []ids.ID{parentBlkB.IDV})
 	require.NoError(err)
 
 	// Assert that the blocks' statuses are correct.
@@ -3386,7 +3288,7 @@
 	}
 
 	sentQuery := new(bool)
-	sender.SendPushQueryF = func(ids.NodeIDSet, uint32, []byte) {
+	sender.SendPushQueryF = func(context.Context, ids.NodeIDSet, uint32, []byte) {
 		*sentQuery = true
 	}
 
