// (c) 2019-2020, Ava Labs, Inc. All rights reserved.
// See the file LICENSE for licensing terms.

package bootstrap

import (
	"fmt"
	"math"
	"time"

	"github.com/prometheus/client_golang/prometheus"

	"github.com/ava-labs/avalanchego/ids"
	"github.com/ava-labs/avalanchego/snow/choices"
	"github.com/ava-labs/avalanchego/snow/consensus/snowman"
	"github.com/ava-labs/avalanchego/snow/engine/common"
	"github.com/ava-labs/avalanchego/snow/engine/common/queue"
	"github.com/ava-labs/avalanchego/snow/engine/snowman/block"
	"github.com/ava-labs/avalanchego/snow/validators"
	"github.com/ava-labs/avalanchego/utils/formatting"
)

const (
	// Parameters for delaying bootstrapping to avoid potential CPU burns
	initialBootstrappingDelay = 500 * time.Millisecond
	maxBootstrappingDelay     = time.Minute
)

// Config ...
type Config struct {
	common.Config

	// Blocked tracks operations that are blocked on blocks
	Blocked *queue.Jobs

	VM block.ChainVM

	Bootstrapped func()
}

// Bootstrapper ...
type Bootstrapper struct {
	common.Bootstrapper
	common.Fetcher
	metrics

	// Blocked tracks operations that are blocked on blocks
	Blocked *queue.Jobs

	VM block.ChainVM

	Bootstrapped func()

	// number of state transitions executed
	executedStateTransitions int

	delayAmount time.Duration
}

// Initialize this engine.
func (b *Bootstrapper) Initialize(
	config Config,
	onFinished func() error,
	namespace string,
	registerer prometheus.Registerer,
) error {
	b.Blocked = config.Blocked
	b.VM = config.VM
	b.Bootstrapped = config.Bootstrapped
	b.OnFinished = onFinished
	b.executedStateTransitions = math.MaxInt32
	b.delayAmount = initialBootstrappingDelay

	if err := b.metrics.Initialize(namespace, registerer); err != nil {
		return err
	}

	b.Blocked.SetParser(&parser{
		log:         config.Ctx.Log,
		numAccepted: b.numAccepted,
		numDropped:  b.numDropped,
		vm:          b.VM,
	})

	config.Bootstrapable = b
	return b.Bootstrapper.Initialize(config.Config)
}

// CurrentAcceptedFrontier returns the last accepted block
func (b *Bootstrapper) CurrentAcceptedFrontier() ([]ids.ID, error) {
	lastAccepted, err := b.VM.LastAccepted()
	return []ids.ID{lastAccepted}, err
}

// FilterAccepted returns the blocks in [containerIDs] that we have accepted
func (b *Bootstrapper) FilterAccepted(containerIDs []ids.ID) []ids.ID {
	acceptedIDs := make([]ids.ID, 0, len(containerIDs))
	for _, blkID := range containerIDs {
		if blk, err := b.VM.GetBlock(blkID); err == nil && blk.Status() == choices.Accepted {
			acceptedIDs = append(acceptedIDs, blkID)
		}
	}
	return acceptedIDs
}

// ForceAccepted ...
func (b *Bootstrapper) ForceAccepted(acceptedContainerIDs []ids.ID) error {
	if err := b.VM.Bootstrapping(); err != nil {
		return fmt.Errorf("failed to notify VM that bootstrapping has started: %w",
			err)
	}

	b.NumFetched = 0
	b.Blocked.AddMissingID(acceptedContainerIDs...)
	pendingContainerIDs := b.Blocked.MissingIDs()
	b.Ctx.Log.Debug("Starting bootstrapping with %d pending blocks and %d from accepted frontier", len(pendingContainerIDs), len(acceptedContainerIDs))
	for _, blkID := range pendingContainerIDs {
		if blk, err := b.VM.GetBlock(blkID); err == nil {
			if blk.Status() == choices.Accepted {
				b.Blocked.RemoveMissingID(blkID)
			} else if err := b.process(blk); err != nil {
				return err
			}
		} else if err := b.fetch(blkID); err != nil {
			return err
		}
	}

	if numPending := b.Blocked.NumMissingIDs(); numPending == 0 {
		return b.checkFinish()
	}
	return nil
}

// Get block [blkID] and its ancestors from a validator
func (b *Bootstrapper) fetch(blkID ids.ID) error {
	// Make sure we haven't already requested this block
	if b.OutstandingRequests.Contains(blkID) {
		return nil
	}

	// Make sure we don't already have this block
	if _, err := b.VM.GetBlock(blkID); err == nil {
		if numPending := b.Blocked.NumMissingIDs(); numPending == 0 {
			return b.checkFinish()
		}
		return nil
	}

	validators, err := b.Beacons.Sample(1) // validator to send request to
	if err != nil {
		return fmt.Errorf("dropping request for %s as there are no validators", blkID)
	}
	validatorID := validators[0].ID()
	b.RequestID++

	b.OutstandingRequests.Add(validatorID, b.RequestID, blkID)
	b.Sender.GetAncestors(validatorID, b.RequestID, blkID) // request block and ancestors
	return nil
}

// MultiPut handles the receipt of multiple containers. Should be received in response to a GetAncestors message to [vdr]
// with request ID [requestID]
func (b *Bootstrapper) MultiPut(vdr ids.ShortID, requestID uint32, blks [][]byte) error {
	if lenBlks := len(blks); lenBlks > common.MaxContainersPerMultiPut {
		b.Ctx.Log.Debug("MultiPut(%s, %d) contains more than maximum number of blocks",
			vdr, requestID)
		return b.GetAncestorsFailed(vdr, requestID)
	} else if lenBlks == 0 {
		b.Ctx.Log.Debug("MultiPut(%s, %d) contains no blocks", vdr, requestID)
		return b.GetAncestorsFailed(vdr, requestID)
	}

	// Make sure this is in response to a request we made
	wantedBlkID, ok := b.OutstandingRequests.Remove(vdr, requestID)
	if !ok { // this message isn't in response to a request we made
		b.Ctx.Log.Debug("received unexpected MultiPut from %s with ID %d",
			vdr, requestID)
		return nil
	}

	wantedBlk, err := b.VM.ParseBlock(blks[0]) // the block we requested
	if err != nil {
		b.Ctx.Log.Debug("Failed to parse requested block %s: %s", wantedBlkID, err)
		return b.fetch(wantedBlkID)
	} else if actualID := wantedBlk.ID(); actualID != wantedBlkID {
		b.Ctx.Log.Debug("expected the first block to be the requested block, %s, but is %s",
			wantedBlk, actualID)
		return b.fetch(wantedBlkID)
	}

	for _, blkBytes := range blks[1:] {
		if _, err := b.VM.ParseBlock(blkBytes); err != nil { // persists the block
			b.Ctx.Log.Debug("Failed to parse block: %s", err)
			b.Ctx.Log.Verbo("block: %s", formatting.DumpBytes{Bytes: blkBytes})
		}
	}

	return b.process(wantedBlk)
}

// GetAncestorsFailed is called when a GetAncestors message we sent fails
func (b *Bootstrapper) GetAncestorsFailed(vdr ids.ShortID, requestID uint32) error {
	blkID, ok := b.OutstandingRequests.Remove(vdr, requestID)
	if !ok {
		b.Ctx.Log.Debug("GetAncestorsFailed(%s, %d) called but there was no outstanding request to this validator with this ID",
			vdr, requestID)
		return nil
	}
	// Send another request for this
	return b.fetch(blkID)
}

// process a block
func (b *Bootstrapper) process(blk snowman.Block) error {
	status := blk.Status()
	blkID := blk.ID()
	for status == choices.Processing {
<<<<<<< HEAD
		jobBlock := &blockJob{
			numAccepted: b.numAccepted,
			numDropped:  b.numDropped,
			blk:         blk,
		}
		has, err := b.Blocked.Has(jobBlock)
		if err != nil {
			return err
		}
		if !has {
			if err := b.Blocked.Push(jobBlock); err != nil {
				return err
			}

			b.numFetched.Inc()
			b.NumFetched++                                     // Progress tracker
			if b.NumFetched%queue.StatusUpdateFrequency == 0 { // Periodically print progress
				b.Ctx.Log.Info("fetched %d blocks", b.NumFetched)
			}
=======
		b.Blocked.RemoveMissingID(blkID)

		has, err := b.Blocked.Has(blkID)
		if err != nil {
			return err
		}

		job := &blockJob{
			numAccepted: b.numAccepted,
			numDropped:  b.numDropped,
			blk:         blk,
>>>>>>> 120c2a1a
		}

		// Traverse to the next block regardless of if the block is pushed
		blk = blk.Parent()
		status = blk.Status()
		blkID = blk.ID()

		if has {
			// If this block is already on the queue, then we can stop
			// traversing here.
			break
		}

		if err := b.Blocked.Push(job); err != nil {
			return err
		}

		b.numFetched.Inc()
		b.NumFetched++                                     // Progress tracker
		if b.NumFetched%queue.StatusUpdateFrequency == 0 { // Periodically print progress
			b.Ctx.Log.Info("fetched %d blocks", b.NumFetched)
		}
	}

	switch status {
	case choices.Unknown:
		b.Blocked.AddMissingID(blkID)
		if err := b.fetch(blkID); err != nil {
			return err
		}
	case choices.Rejected: // Should never happen
		return fmt.Errorf("bootstrapping wants to accept %s, however it was previously rejected", blkID)
	}

	if err := b.Blocked.Commit(); err != nil {
		return err
	}

	if numPending := b.Blocked.NumMissingIDs(); numPending == 0 {
		return b.checkFinish()
	}
	return nil
}

// checkFinish repeatedly executes pending transactions and requests new frontier vertices until there aren't any new ones
// after which it finishes the bootstrap process
func (b *Bootstrapper) checkFinish() error {
	if b.IsBootstrapped() {
		return nil
	}
	b.Ctx.Log.Info("bootstrapping fetched %d blocks. executing state transitions...",
		b.NumFetched)

	executedBlocks, err := b.Blocked.ExecuteAll(b.Ctx, b.Ctx.ConsensusDispatcher, b.Ctx.DecisionDispatcher)
	if err != nil {
		return err
	}

	previouslyExecuted := b.executedStateTransitions
	b.executedStateTransitions = executedBlocks

	// Note that executedVts < c*previouslyExecuted is enforced so that the
	// bootstrapping process will terminate even as new blocks are being issued.
	if executedBlocks > 0 && executedBlocks < previouslyExecuted/2 && b.RetryBootstrap {
		b.Ctx.Log.Info("bootstrapping is checking for more blocks before finishing the bootstrap process...")

		return b.RestartBootstrap(true)
	}

	b.Ctx.Log.Info("bootstrapping fetched enough blocks to finish the bootstrap process...")

	// Notify the subnet that this chain is synced
	b.Subnet.Bootstrapped(b.Ctx.ChainID)

	// If there is an additional callback, notify them that this chain has been
	// synced.
	if b.Bootstrapped != nil {
		b.Bootstrapped()
	}

	// If the subnet hasn't finished bootstrapping, this chain should remain
	// syncing.
	if !b.Subnet.IsBootstrapped() {
		b.Ctx.Log.Info("bootstrapping is waiting for the remaining chains in this subnet to finish syncing...")
		// Delay new incoming messages to avoid consuming unnecessary resources
		// while keeping up to date on the latest tip.
		b.Config.Delay.Delay(b.delayAmount)
		b.delayAmount *= 2
		if b.delayAmount > maxBootstrappingDelay {
			b.delayAmount = maxBootstrappingDelay
		}

		return b.RestartBootstrap(true)
	}

	return b.finish()
}

func (b *Bootstrapper) finish() error {
	if err := b.VM.Bootstrapped(); err != nil {
		return fmt.Errorf("failed to notify VM that bootstrapping has finished: %w",
			err)
	}

	// Start consensus
	if err := b.OnFinished(); err != nil {
		return err
	}
	b.Ctx.Bootstrapped()
	return nil
}

// Connected implements the Engine interface.
func (b *Bootstrapper) Connected(validatorID ids.ShortID) error {
	if connector, ok := b.VM.(validators.Connector); ok {
		connector.Connected(validatorID)
	}
	return b.Bootstrapper.Connected(validatorID)
}

// Disconnected implements the Engine interface.
func (b *Bootstrapper) Disconnected(validatorID ids.ShortID) error {
	if connector, ok := b.VM.(validators.Connector); ok {
		connector.Disconnected(validatorID)
	}
	return b.Bootstrapper.Disconnected(validatorID)
}<|MERGE_RESOLUTION|>--- conflicted
+++ resolved
@@ -216,27 +216,6 @@
 	status := blk.Status()
 	blkID := blk.ID()
 	for status == choices.Processing {
-<<<<<<< HEAD
-		jobBlock := &blockJob{
-			numAccepted: b.numAccepted,
-			numDropped:  b.numDropped,
-			blk:         blk,
-		}
-		has, err := b.Blocked.Has(jobBlock)
-		if err != nil {
-			return err
-		}
-		if !has {
-			if err := b.Blocked.Push(jobBlock); err != nil {
-				return err
-			}
-
-			b.numFetched.Inc()
-			b.NumFetched++                                     // Progress tracker
-			if b.NumFetched%queue.StatusUpdateFrequency == 0 { // Periodically print progress
-				b.Ctx.Log.Info("fetched %d blocks", b.NumFetched)
-			}
-=======
 		b.Blocked.RemoveMissingID(blkID)
 
 		has, err := b.Blocked.Has(blkID)
@@ -248,7 +227,6 @@
 			numAccepted: b.numAccepted,
 			numDropped:  b.numDropped,
 			blk:         blk,
->>>>>>> 120c2a1a
 		}
 
 		// Traverse to the next block regardless of if the block is pushed
