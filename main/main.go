// (c) 2021, Ava Labs, Inc. All rights reserved.
// See the file LICENSE for licensing terms.

package main

import (
	"fmt"
	"os"
	"path/filepath"
	"syscall"

<<<<<<< HEAD
	"github.com/ava-labs/avalanchego/database"
	"github.com/ava-labs/avalanchego/database/leveldb"
	"github.com/ava-labs/avalanchego/database/memdb"
	"github.com/ava-labs/avalanchego/database/rocksdb"
	"github.com/ava-labs/avalanchego/nat"
	"github.com/ava-labs/avalanchego/node"
=======
	"github.com/ava-labs/avalanchego/app/process"
	"github.com/ava-labs/avalanchego/config"
>>>>>>> 8c8786d7
	"github.com/ava-labs/avalanchego/utils"
	"github.com/ava-labs/avalanchego/utils/logging"
)

// GitCommit should be optionally set at compile time.
var GitCommit string

// main is the entry point to AvalancheGo.
func main() {
	// Get the config
	nodeConfig, processConfig, err := config.GetConfigs(GitCommit)
	if err != nil {
<<<<<<< HEAD
		fmt.Printf("starting logger failed with: %s\n", err)
		return
	}
	fmt.Println(header)

	var db database.Database
	switch Config.DBName {
	case leveldb.Name:
		db, err = leveldb.New(Config.DBPath, log)
		if err != nil {
			log.Error("couldn't open leveldb at %s: %s", Config.DBPath, err)
			return
		}
	case rocksdb.Name:
		db, err = rocksdb.New(Config.DBPath, log)
		if err != nil {
			log.Error("couldn't open rocksdb at %s: %s", Config.DBPath, err)
			return
		}
	case memdb.Name:
		db = memdb.New()
	default:
		log.Error("unknown database type %s", Config.DBName)
		return
=======
		fmt.Printf("couldn't get config: %s", err)
		os.Exit(1)
>>>>>>> 8c8786d7
	}

	if processConfig.DisplayVersionAndExit {
		fmt.Print(processConfig.VersionStr)
		os.Exit(0)
	}

	fmt.Println(process.Header)

	// Set the log directory for this process by adding a subdirectory
	// "daemon" to the log directory given in the config
	logConfigCopy := nodeConfig.LoggingConfig
	logConfigCopy.Directory = filepath.Join(logConfigCopy.Directory, "daemon")
	logFactory := logging.NewFactory(logConfigCopy)

	log, err := logFactory.Make()
	if err != nil {
		logFactory.Close()

		fmt.Printf("starting logger failed with: %s\n", err)
		os.Exit(1)
	}

	log.Info("using build directory at path '%s'", processConfig.BuildDir)

	nodeManager := newNodeManager(processConfig.BuildDir, log)
	_ = utils.HandleSignals(
		func(os.Signal) {
			// SIGINT and SIGTERM cause all running nodes to stop
			nodeManager.shutdown()
		},
		syscall.SIGINT, syscall.SIGTERM,
	)

	// Migrate the database if necessary
	migrationManager := newMigrationManager(nodeManager, nodeConfig, log)
	if err := migrationManager.migrate(); err != nil {
		log.Error("error while running migration: %s", err)
		nodeManager.shutdown()
	}

	// Run normally
	exitCode, err := nodeManager.runNormal()
	log.Debug("node returned exit code %s, error %v", exitCode, err)
	nodeManager.shutdown() // make sure all the nodes are stopped

	logFactory.Close()
	os.Exit(exitCode)
}<|MERGE_RESOLUTION|>--- conflicted
+++ resolved
@@ -9,17 +9,8 @@
 	"path/filepath"
 	"syscall"
 
-<<<<<<< HEAD
-	"github.com/ava-labs/avalanchego/database"
-	"github.com/ava-labs/avalanchego/database/leveldb"
-	"github.com/ava-labs/avalanchego/database/memdb"
-	"github.com/ava-labs/avalanchego/database/rocksdb"
-	"github.com/ava-labs/avalanchego/nat"
-	"github.com/ava-labs/avalanchego/node"
-=======
 	"github.com/ava-labs/avalanchego/app/process"
 	"github.com/ava-labs/avalanchego/config"
->>>>>>> 8c8786d7
 	"github.com/ava-labs/avalanchego/utils"
 	"github.com/ava-labs/avalanchego/utils/logging"
 )
@@ -32,35 +23,8 @@
 	// Get the config
 	nodeConfig, processConfig, err := config.GetConfigs(GitCommit)
 	if err != nil {
-<<<<<<< HEAD
-		fmt.Printf("starting logger failed with: %s\n", err)
-		return
-	}
-	fmt.Println(header)
-
-	var db database.Database
-	switch Config.DBName {
-	case leveldb.Name:
-		db, err = leveldb.New(Config.DBPath, log)
-		if err != nil {
-			log.Error("couldn't open leveldb at %s: %s", Config.DBPath, err)
-			return
-		}
-	case rocksdb.Name:
-		db, err = rocksdb.New(Config.DBPath, log)
-		if err != nil {
-			log.Error("couldn't open rocksdb at %s: %s", Config.DBPath, err)
-			return
-		}
-	case memdb.Name:
-		db = memdb.New()
-	default:
-		log.Error("unknown database type %s", Config.DBName)
-		return
-=======
 		fmt.Printf("couldn't get config: %s", err)
 		os.Exit(1)
->>>>>>> 8c8786d7
 	}
 
 	if processConfig.DisplayVersionAndExit {
