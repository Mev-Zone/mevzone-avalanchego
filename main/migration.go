package main

import (
	"fmt"
	"github.com/ava-labs/avalanchego/chains"
	"github.com/ava-labs/avalanchego/database/manager"
	"github.com/ava-labs/avalanchego/node"
	"github.com/ava-labs/avalanchego/utils/constants"
	"github.com/ava-labs/avalanchego/utils/logging"
	"os"
	"path/filepath"
	"runtime"
	"syscall"
)

type migrationManager struct {
	nodeManager *nodeManager
	rootConfig  node.Config
	log         logging.Logger
}

func newMigrationManager(nodeManager *nodeManager, rootConfig node.Config, log logging.Logger) *migrationManager {
	return &migrationManager{
		nodeManager: nodeManager,
		rootConfig:  rootConfig,
		log:         log,
	}
}

// Runs migration if required. See runMigration().
func (m *migrationManager) migrate() error {
	shouldMigrate, err := m.shouldMigrate()
	if err != nil {
		return err
	}
	if !shouldMigrate {
		return nil
	}
	vdErr := m.verifyDiskStorage()
	if vdErr != nil {
		return vdErr
	}

	return m.runMigration()
}

<<<<<<< HEAD
func dirSize(path string) (uint64, error) {
	var size int64
	err := filepath.Walk(path,
		func(_ string, info os.FileInfo, err error) error {
			if err != nil {
				return err
			}
			if !info.IsDir() {
				size += info.Size()
			}
			return err
		})
	return uint64(size), err
}

func windowsVerifyDiskStorage(path string) (uint64, uint64, error) {
	return 0, 0, fmt.Errorf("storage space verification not yet implemented for windows")
}

func unixVerifyDiskStorage(storagePath string) (uint64, uint64, error) {
	var stat syscall.Statfs_t
	err := syscall.Statfs(storagePath, &stat)
	if err != nil {
		return 0, 0, err
	}
	size, ds_err := dirSize(storagePath)
	if ds_err != nil {
		return 0, 0, ds_err
	}
	avail := stat.Bavail * uint64(stat.Bsize)
	twox := size + size
	safty_buf := (twox * 15) / 100
	return avail, size + safty_buf, nil
}

func (m *migrationManager) verifyDiskStorage() error {
	storagePath := m.rootConfig.DBPath
	avail, required, err := uint64(0), uint64(0), error(nil)
	if runtime.GOOS == "windows" {
		avail, required, err = windowsVerifyDiskStorage(storagePath)
	} else {
		avail, required, err = unixVerifyDiskStorage(storagePath)
	}
	if err != nil {
		return err
	}
	if avail < required {
		return fmt.Errorf("available space %d is less then required space %d for migration", avail, required)
	}
	if avail < 214748364800 {
		print("WARNING: 200G available is recommended")
	}
	return nil
}

// Return true if the database should be migrated from the previous database version
// to the current one. We should migrate if we have not finished bootstrapping with the
// current database version and the previous database version exists.
=======
// Returns true if the database should be migrated from the previous database version.
// Should migrate if the previous database version exists and
// if the latest database version has not finished bootstrapping.
>>>>>>> 65818133
func (m *migrationManager) shouldMigrate() (bool, error) {
	if !m.rootConfig.DBEnabled {
		return false, nil
	}
	dbManager, err := manager.New(m.rootConfig.DBPath, logging.NoLog{}, node.DatabaseVersion, true)
	if err != nil {
		return false, fmt.Errorf("couldn't create db manager at %s: %w", m.rootConfig.DBPath, err)
	}
	defer func() {
		if err := dbManager.Close(); err != nil {
			m.log.Error("error closing db manager: %s", err)
		}
	}()

	currentDBBootstrapped, err := dbManager.Current().Database.Has(chains.BootstrappedKey)
	if err != nil {
		return false, fmt.Errorf("couldn't get if database version %s is bootstrapped: %w", node.DatabaseVersion, err)
	}
	if currentDBBootstrapped {
		return false, nil
	}
	_, exists := dbManager.Previous()
	return exists, nil
}

// Run two nodes simultaneously: one is a version before the database upgrade and the other after.
// The latter will bootstrap from the former.
// When the new node version is done bootstrapping, both nodes are stopped.
// Returns nil if the new node version successfully bootstrapped.
// Some configuration flags are modified before being passed into the 2 nodes.
func (m *migrationManager) runMigration() error {
	m.log.Info("starting database migration")
	m.nodeManager.lock.Lock()
	if m.nodeManager.hasShutdown {
		m.nodeManager.lock.Unlock()
		return nil
	}

	preDBUpgradeNode, err := m.nodeManager.preDBUpgradeNode()
	if err != nil {
		m.nodeManager.lock.Unlock()
		return fmt.Errorf("couldn't create pre-upgrade node during migration: %w", err)
	}
	m.log.Info("starting pre-database upgrade node")
	preDBUpgradeNodeExitCodeChan := preDBUpgradeNode.start()
	defer func() {
		if err := m.nodeManager.Stop(preDBUpgradeNode.path); err != nil {
			m.log.Error("%s", fmt.Errorf("error while stopping node at %s: %s", preDBUpgradeNode.path, err))
		}
	}()

	m.log.Info("starting latest node version")
	latestVersion, err := m.nodeManager.latestVersionNodeFetchOnly(m.rootConfig)
	if err != nil {
		m.nodeManager.lock.Unlock()
		return fmt.Errorf("couldn't create latest version during migration: %w", err)
	}
	latestVersionExitCodeChan := latestVersion.start()
	defer func() {
		if err := m.nodeManager.Stop(latestVersion.path); err != nil {
			m.log.Error("error while stopping latest version node: %s", err)
		}
	}()
	m.nodeManager.lock.Unlock()

	// Wait until one of the nodes finishes.
	// If the bootstrapping node finishes with an exit code other than
	// the one indicating it is done bootstrapping, error.
	select {
	case exitCode := <-preDBUpgradeNodeExitCodeChan:
		// If this node ended because the node manager shut down,
		// don't return an error
		m.nodeManager.lock.Lock()
		hasShutdown := m.nodeManager.hasShutdown
		m.nodeManager.lock.Unlock()
		if hasShutdown {
			return nil
		}
		return fmt.Errorf("previous version node stopped with exit code %d", exitCode)
	case exitCode := <-latestVersionExitCodeChan:
		if exitCode != constants.ExitCodeDoneMigrating {
			return fmt.Errorf("latest version died with exit code %d", exitCode)
		}

		return nil
	}
}<|MERGE_RESOLUTION|>--- conflicted
+++ resolved
@@ -44,7 +44,6 @@
 	return m.runMigration()
 }
 
-<<<<<<< HEAD
 func dirSize(path string) (uint64, error) {
 	var size int64
 	err := filepath.Walk(path,
@@ -70,9 +69,9 @@
 	if err != nil {
 		return 0, 0, err
 	}
-	size, ds_err := dirSize(storagePath)
-	if ds_err != nil {
-		return 0, 0, ds_err
+	size, dsErr := dirSize(storagePath)
+	if dsErr != nil {
+		return 0, 0, dsErr
 	}
 	avail := stat.Bavail * uint64(stat.Bsize)
 	twox := size + size
@@ -100,14 +99,9 @@
 	return nil
 }
 
-// Return true if the database should be migrated from the previous database version
-// to the current one. We should migrate if we have not finished bootstrapping with the
-// current database version and the previous database version exists.
-=======
 // Returns true if the database should be migrated from the previous database version.
 // Should migrate if the previous database version exists and
 // if the latest database version has not finished bootstrapping.
->>>>>>> 65818133
 func (m *migrationManager) shouldMigrate() (bool, error) {
 	if !m.rootConfig.DBEnabled {
 		return false, nil
